--- conflicted
+++ resolved
@@ -1869,11 +1869,7 @@
 	case SND_SOC_DAPM_PRE_PMU:
 		if (w->reg == TAPAN_A_TX_3_EN)
 			wcd9xxx_resmgr_notifier_call(&tapan->resmgr,
-<<<<<<< HEAD
 						WCD9XXX_EVENT_PRE_TX_3_ON);
-=======
-						     WCD9XXX_EVENT_PRE_TX_3_ON);
->>>>>>> 6b8946fe
 		snd_soc_update_bits(codec, adc_reg, 1 << init_bit_shift,
 				1 << init_bit_shift);
 		break;
@@ -1885,11 +1881,7 @@
 	case SND_SOC_DAPM_POST_PMD:
 		if (w->reg == TAPAN_A_TX_3_EN)
 			wcd9xxx_resmgr_notifier_call(&tapan->resmgr,
-<<<<<<< HEAD
 						WCD9XXX_EVENT_POST_TX_3_OFF);
-=======
-						     WCD9XXX_EVENT_POST_TX_3_OFF);
->>>>>>> 6b8946fe
 		break;
 	}
 	return 0;
