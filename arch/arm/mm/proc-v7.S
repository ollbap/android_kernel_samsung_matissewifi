--- conflicted
+++ resolved
@@ -115,11 +115,7 @@
 	orr	r3, r3, r2
 	orr	r3, r3, #PTE_EXT_AP0 | 2
 
-<<<<<<< HEAD
-	tst	r2, #1 << 4
-=======
 	tst	r1, #1 << 4
->>>>>>> c07f62e5
 	orrne	r3, r3, #PTE_EXT_TEX(1)
 
 	tst	r1, #L_PTE_WRITE
