--- conflicted
+++ resolved
@@ -197,19 +197,11 @@
 		pr_cont("ADDR %llx ", m->addr);
 	if (m->misc)
 		pr_cont("MISC %llx ", m->misc);
-<<<<<<< HEAD
 
 	pr_cont("\n");
 	pr_emerg("PROCESSOR %u:%x TIME %llu SOCKET %u APIC %x\n",
 		m->cpuvendor, m->cpuid, m->time, m->socketid, m->apicid);
 
-=======
-
-	pr_cont("\n");
-	pr_emerg("PROCESSOR %u:%x TIME %llu SOCKET %u APIC %x\n",
-		m->cpuvendor, m->cpuid, m->time, m->socketid, m->apicid);
-
->>>>>>> 22763c5c
 	/*
 	 * Print out human-readable details about the MCE error,
 	 * (if the CPU has an implementation for that):
