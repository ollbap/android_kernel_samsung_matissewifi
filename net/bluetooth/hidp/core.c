/*
   HIDP implementation for Linux Bluetooth stack (BlueZ).
   Copyright (C) 2003-2004 Marcel Holtmann <marcel@holtmann.org>

   This program is free software; you can redistribute it and/or modify
   it under the terms of the GNU General Public License version 2 as
   published by the Free Software Foundation;

   THE SOFTWARE IS PROVIDED "AS IS", WITHOUT WARRANTY OF ANY KIND, EXPRESS
   OR IMPLIED, INCLUDING BUT NOT LIMITED TO THE WARRANTIES OF MERCHANTABILITY,
   FITNESS FOR A PARTICULAR PURPOSE AND NONINFRINGEMENT OF THIRD PARTY RIGHTS.
   IN NO EVENT SHALL THE COPYRIGHT HOLDER(S) AND AUTHOR(S) BE LIABLE FOR ANY
   CLAIM, OR ANY SPECIAL INDIRECT OR CONSEQUENTIAL DAMAGES, OR ANY DAMAGES
   WHATSOEVER RESULTING FROM LOSS OF USE, DATA OR PROFITS, WHETHER IN AN
   ACTION OF CONTRACT, NEGLIGENCE OR OTHER TORTIOUS ACTION, ARISING OUT OF
   OR IN CONNECTION WITH THE USE OR PERFORMANCE OF THIS SOFTWARE.

   ALL LIABILITY, INCLUDING LIABILITY FOR INFRINGEMENT OF ANY PATENTS,
   COPYRIGHTS, TRADEMARKS OR OTHER RIGHTS, RELATING TO USE OF THIS
   SOFTWARE IS DISCLAIMED.
*/

#include <linux/module.h>

#include <linux/types.h>
#include <linux/errno.h>
#include <linux/kernel.h>
#include <linux/sched.h>
#include <linux/slab.h>
#include <linux/poll.h>
#include <linux/freezer.h>
#include <linux/fcntl.h>
#include <linux/skbuff.h>
#include <linux/socket.h>
#include <linux/ioctl.h>
#include <linux/file.h>
#include <linux/init.h>
#include <linux/wait.h>
#include <net/sock.h>

#include <linux/input.h>
#include <linux/hid.h>
#include <linux/hidraw.h>

#include <net/bluetooth/bluetooth.h>
#include <net/bluetooth/hci_core.h>
#include <net/bluetooth/l2cap.h>

#include "hidp.h"

#define VERSION "1.2"

static DECLARE_RWSEM(hidp_session_sem);
static LIST_HEAD(hidp_session_list);

static unsigned char hidp_keycode[256] = {
	  0,   0,   0,   0,  30,  48,  46,  32,  18,  33,  34,  35,  23,  36,
	 37,  38,  50,  49,  24,  25,  16,  19,  31,  20,  22,  47,  17,  45,
	 21,  44,   2,   3,   4,   5,   6,   7,   8,   9,  10,  11,  28,   1,
	 14,  15,  57,  12,  13,  26,  27,  43,  43,  39,  40,  41,  51,  52,
	 53,  58,  59,  60,  61,  62,  63,  64,  65,  66,  67,  68,  87,  88,
	 99,  70, 119, 110, 102, 104, 111, 107, 109, 106, 105, 108, 103,  69,
	 98,  55,  74,  78,  96,  79,  80,  81,  75,  76,  77,  71,  72,  73,
	 82,  83,  86, 127, 116, 117, 183, 184, 185, 186, 187, 188, 189, 190,
	191, 192, 193, 194, 134, 138, 130, 132, 128, 129, 131, 137, 133, 135,
	136, 113, 115, 114,   0,   0,   0, 121,   0,  89,  93, 124,  92,  94,
	 95,   0,   0,   0, 122, 123,  90,  91,  85,   0,   0,   0,   0,   0,
	  0,   0,   0,   0,   0,   0,   0,   0,   0,   0,   0,   0,   0,   0,
	  0,   0,   0,   0,   0,   0,   0,   0,   0,   0,   0,   0,   0,   0,
	  0,   0,   0,   0,   0,   0,   0,   0,   0,   0,   0,   0,   0,   0,
	  0,   0,   0,   0,   0,   0,   0,   0,   0,   0,   0,   0,   0,   0,
	  0,   0,   0,   0,   0,   0,   0,   0,   0,   0,   0,   0,   0,   0,
	 29,  42,  56, 125,  97,  54, 100, 126, 164, 166, 165, 163, 161, 115,
	114, 113, 150, 158, 159, 128, 136, 177, 178, 176, 142, 152, 173, 140
};

static unsigned char hidp_mkeyspat[] = { 0x01, 0x01, 0x01, 0x01, 0x01, 0x01 };

static struct hidp_session *__hidp_get_session(bdaddr_t *bdaddr)
{
	struct hidp_session *session;

	BT_DBG("");

	list_for_each_entry(session, &hidp_session_list, list) {
		if (!bacmp(bdaddr, &session->bdaddr))
			return session;
	}

	return NULL;
}

static void __hidp_link_session(struct hidp_session *session)
{
	list_add(&session->list, &hidp_session_list);
}

static void __hidp_unlink_session(struct hidp_session *session)
{
	hci_conn_put_device(session->conn);

	list_del(&session->list);
}

static void __hidp_copy_session(struct hidp_session *session, struct hidp_conninfo *ci)
{
	memset(ci, 0, sizeof(*ci));
	bacpy(&ci->bdaddr, &session->bdaddr);

	ci->flags = session->flags;
	ci->state = session->state;

	ci->vendor  = 0x0000;
	ci->product = 0x0000;
	ci->version = 0x0000;

	if (session->input) {
		ci->vendor  = session->input->id.vendor;
		ci->product = session->input->id.product;
		ci->version = session->input->id.version;
		if (session->input->name)
			strncpy(ci->name, session->input->name, 128);
		else
			strncpy(ci->name, "HID Boot Device", 128);
	}

	if (session->hid) {
		ci->vendor  = session->hid->vendor;
		ci->product = session->hid->product;
		ci->version = session->hid->version;
		strncpy(ci->name, session->hid->name, 128);
	}
}

static int hidp_queue_event(struct hidp_session *session, struct input_dev *dev,
				unsigned int type, unsigned int code, int value)
{
	unsigned char newleds;
	struct sk_buff *skb;

	BT_DBG("session %p type %d code %d value %d", session, type, code, value);

	if (type != EV_LED)
		return -1;

	newleds = (!!test_bit(LED_KANA,    dev->led) << 3) |
		  (!!test_bit(LED_COMPOSE, dev->led) << 3) |
		  (!!test_bit(LED_SCROLLL, dev->led) << 2) |
		  (!!test_bit(LED_CAPSL,   dev->led) << 1) |
		  (!!test_bit(LED_NUML,    dev->led));

	if (session->leds == newleds)
		return 0;

	session->leds = newleds;

	skb = alloc_skb(3, GFP_ATOMIC);
	if (!skb) {
		BT_ERR("Can't allocate memory for new frame");
		return -ENOMEM;
	}

	*skb_put(skb, 1) = HIDP_TRANS_DATA | HIDP_DATA_RTYPE_OUPUT;
	*skb_put(skb, 1) = 0x01;
	*skb_put(skb, 1) = newleds;

	skb_queue_tail(&session->intr_transmit, skb);

	hidp_schedule(session);

	return 0;
}

static int hidp_hidinput_event(struct input_dev *dev, unsigned int type, unsigned int code, int value)
{
	struct hid_device *hid = input_get_drvdata(dev);
	struct hidp_session *session = hid->driver_data;

	return hidp_queue_event(session, dev, type, code, value);
}

static int hidp_input_event(struct input_dev *dev, unsigned int type, unsigned int code, int value)
{
	struct hidp_session *session = input_get_drvdata(dev);

	return hidp_queue_event(session, dev, type, code, value);
}

static void hidp_input_report(struct hidp_session *session, struct sk_buff *skb)
{
	struct input_dev *dev = session->input;
	unsigned char *keys = session->keys;
	unsigned char *udata = skb->data + 1;
	signed char *sdata = skb->data + 1;
	int i, size = skb->len - 1;

	switch (skb->data[0]) {
	case 0x01:	/* Keyboard report */
		for (i = 0; i < 8; i++)
			input_report_key(dev, hidp_keycode[i + 224], (udata[0] >> i) & 1);

		/* If all the key codes have been set to 0x01, it means
		 * too many keys were pressed at the same time. */
		if (!memcmp(udata + 2, hidp_mkeyspat, 6))
			break;

		for (i = 2; i < 8; i++) {
			if (keys[i] > 3 && memscan(udata + 2, keys[i], 6) == udata + 8) {
				if (hidp_keycode[keys[i]])
					input_report_key(dev, hidp_keycode[keys[i]], 0);
				else
					BT_ERR("Unknown key (scancode %#x) released.", keys[i]);
			}

			if (udata[i] > 3 && memscan(keys + 2, udata[i], 6) == keys + 8) {
				if (hidp_keycode[udata[i]])
					input_report_key(dev, hidp_keycode[udata[i]], 1);
				else
					BT_ERR("Unknown key (scancode %#x) pressed.", udata[i]);
			}
		}

		memcpy(keys, udata, 8);
		break;

	case 0x02:	/* Mouse report */
		input_report_key(dev, BTN_LEFT,   sdata[0] & 0x01);
		input_report_key(dev, BTN_RIGHT,  sdata[0] & 0x02);
		input_report_key(dev, BTN_MIDDLE, sdata[0] & 0x04);
		input_report_key(dev, BTN_SIDE,   sdata[0] & 0x08);
		input_report_key(dev, BTN_EXTRA,  sdata[0] & 0x10);

		input_report_rel(dev, REL_X, sdata[1]);
		input_report_rel(dev, REL_Y, sdata[2]);

		if (size > 3)
			input_report_rel(dev, REL_WHEEL, sdata[3]);
		break;
	}

	input_sync(dev);
}

static int __hidp_send_ctrl_message(struct hidp_session *session,
			unsigned char hdr, unsigned char *data, int size)
{
	struct sk_buff *skb;

	BT_DBG("session %p data %p size %d", session, data, size);

	if (atomic_read(&session->terminate))
		return -EIO;

	skb = alloc_skb(size + 1, GFP_ATOMIC);
	if (!skb) {
		BT_ERR("Can't allocate memory for new frame");
		return -ENOMEM;
	}

	*skb_put(skb, 1) = hdr;
	if (data && size > 0)
		memcpy(skb_put(skb, size), data, size);

	skb_queue_tail(&session->ctrl_transmit, skb);

	return 0;
}

static inline int hidp_send_ctrl_message(struct hidp_session *session,
			unsigned char hdr, unsigned char *data, int size)
{
	int err;

	err = __hidp_send_ctrl_message(session, hdr, data, size);

	hidp_schedule(session);

	return err;
}

static int hidp_queue_report(struct hidp_session *session,
				unsigned char *data, int size)
{
	struct sk_buff *skb;

	BT_DBG("session %p hid %p data %p size %d", session, session->hid, data, size);

	skb = alloc_skb(size + 1, GFP_ATOMIC);
	if (!skb) {
		BT_ERR("Can't allocate memory for new frame");
		return -ENOMEM;
	}

	*skb_put(skb, 1) = 0xa2;
	if (size > 0)
		memcpy(skb_put(skb, size), data, size);

	skb_queue_tail(&session->intr_transmit, skb);

	hidp_schedule(session);

	return 0;
}

static int hidp_send_report(struct hidp_session *session, struct hid_report *report)
{
	unsigned char buf[32];
	int rsize;

	rsize = ((report->size - 1) >> 3) + 1 + (report->id > 0);
	if (rsize > sizeof(buf))
		return -EIO;

	hid_output_report(report, buf);

	return hidp_queue_report(session, buf, rsize);
}

<<<<<<< HEAD
static int hidp_get_raw_report(struct hid_device *hid,
		unsigned char report_number,
		unsigned char *data, size_t count,
		unsigned char report_type)
{
	struct hidp_session *session = hid->driver_data;
	struct sk_buff *skb;
	size_t len;
	int numbered_reports = hid->report_enum[report_type].numbered;
	int ret;

	switch (report_type) {
	case HID_FEATURE_REPORT:
		report_type = HIDP_TRANS_GET_REPORT | HIDP_DATA_RTYPE_FEATURE;
		break;
	case HID_INPUT_REPORT:
		report_type = HIDP_TRANS_GET_REPORT | HIDP_DATA_RTYPE_INPUT;
		break;
	case HID_OUTPUT_REPORT:
		report_type = HIDP_TRANS_GET_REPORT | HIDP_DATA_RTYPE_OUPUT;
		break;
	default:
		return -EINVAL;
	}

	if (mutex_lock_interruptible(&session->report_mutex))
		return -ERESTARTSYS;

	/* Set up our wait, and send the report request to the device. */
	session->waiting_report_type = report_type & HIDP_DATA_RTYPE_MASK;
	session->waiting_report_number = numbered_reports ? report_number : -1;
	set_bit(HIDP_WAITING_FOR_RETURN, &session->flags);
	data[0] = report_number;
	ret = hidp_send_ctrl_message(hid->driver_data, report_type, data, 1);
	if (ret)
		goto err;

	/* Wait for the return of the report. The returned report
	   gets put in session->report_return.  */
	while (test_bit(HIDP_WAITING_FOR_RETURN, &session->flags)) {
		int res;

		res = wait_event_interruptible_timeout(session->report_queue,
			!test_bit(HIDP_WAITING_FOR_RETURN, &session->flags),
			5*HZ);
		if (res == 0) {
			/* timeout */
			ret = -EIO;
			goto err;
		}
		if (res < 0) {
			/* signal */
			ret = -ERESTARTSYS;
			goto err;
		}
	}

	skb = session->report_return;
	if (skb) {
		len = skb->len < count ? skb->len : count;
		memcpy(data, skb->data, len);

		kfree_skb(skb);
		session->report_return = NULL;
	} else {
		/* Device returned a HANDSHAKE, indicating  protocol error. */
		len = -EIO;
	}

	clear_bit(HIDP_WAITING_FOR_RETURN, &session->flags);
	mutex_unlock(&session->report_mutex);

	return len;

err:
	clear_bit(HIDP_WAITING_FOR_RETURN, &session->flags);
	mutex_unlock(&session->report_mutex);
	return ret;
}

=======
>>>>>>> 3f6240f3
static int hidp_output_raw_report(struct hid_device *hid, unsigned char *data, size_t count,
		unsigned char report_type)
{
	switch (report_type) {
	case HID_FEATURE_REPORT:
		report_type = HIDP_TRANS_SET_REPORT | HIDP_DATA_RTYPE_FEATURE;
		break;
	case HID_OUTPUT_REPORT:
		report_type = HIDP_TRANS_DATA | HIDP_DATA_RTYPE_OUPUT;
		break;
	default:
		return -EINVAL;
	}

<<<<<<< HEAD
	if (mutex_lock_interruptible(&session->report_mutex))
		return -ERESTARTSYS;

	/* Set up our wait, and send the report request to the device. */
	set_bit(HIDP_WAITING_FOR_SEND_ACK, &session->flags);
	ret = hidp_send_ctrl_message(hid->driver_data, report_type, data,
									count);
	if (ret)
		goto err;

	/* Wait for the ACK from the device. */
	while (test_bit(HIDP_WAITING_FOR_SEND_ACK, &session->flags)) {
		int res;

		res = wait_event_interruptible_timeout(session->report_queue,
			!test_bit(HIDP_WAITING_FOR_SEND_ACK, &session->flags),
			10*HZ);
		if (res == 0) {
			/* timeout */
			ret = -EIO;
			goto err;
		}
		if (res < 0) {
			/* signal */
			ret = -ERESTARTSYS;
			goto err;
		}
	}

	if (!session->output_report_success) {
		ret = -EIO;
		goto err;
	}

	ret = count;

err:
	clear_bit(HIDP_WAITING_FOR_SEND_ACK, &session->flags);
	mutex_unlock(&session->report_mutex);
	return ret;
=======
	if (hidp_send_ctrl_message(hid->driver_data, report_type,
			data, count))
		return -ENOMEM;
	return count;
>>>>>>> 3f6240f3
}

static void hidp_idle_timeout(unsigned long arg)
{
	struct hidp_session *session = (struct hidp_session *) arg;

	atomic_inc(&session->terminate);
	hidp_schedule(session);
}

static void hidp_set_timer(struct hidp_session *session)
{
	if (session->idle_to > 0)
		mod_timer(&session->timer, jiffies + HZ * session->idle_to);
}

static inline void hidp_del_timer(struct hidp_session *session)
{
	if (session->idle_to > 0)
		del_timer(&session->timer);
}

static void hidp_process_handshake(struct hidp_session *session,
					unsigned char param)
{
	BT_DBG("session %p param 0x%02x", session, param);

	switch (param) {
	case HIDP_HSHK_SUCCESSFUL:
		/* FIXME: Call into SET_ GET_ handlers here */
		break;

	case HIDP_HSHK_NOT_READY:
	case HIDP_HSHK_ERR_INVALID_REPORT_ID:
	case HIDP_HSHK_ERR_UNSUPPORTED_REQUEST:
	case HIDP_HSHK_ERR_INVALID_PARAMETER:
<<<<<<< HEAD
		if (test_and_clear_bit(HIDP_WAITING_FOR_RETURN, &session->flags))
			wake_up_interruptible(&session->report_queue);

=======
>>>>>>> 3f6240f3
		/* FIXME: Call into SET_ GET_ handlers here */
		break;

	case HIDP_HSHK_ERR_UNKNOWN:
		break;

	case HIDP_HSHK_ERR_FATAL:
		/* Device requests a reboot, as this is the only way this error
		 * can be recovered. */
		__hidp_send_ctrl_message(session,
			HIDP_TRANS_HID_CONTROL | HIDP_CTRL_SOFT_RESET, NULL, 0);
		break;

	default:
		__hidp_send_ctrl_message(session,
			HIDP_TRANS_HANDSHAKE | HIDP_HSHK_ERR_INVALID_PARAMETER, NULL, 0);
		break;
	}
<<<<<<< HEAD

	/* Wake up the waiting thread. */
	if (test_and_clear_bit(HIDP_WAITING_FOR_SEND_ACK, &session->flags))
		wake_up_interruptible(&session->report_queue);
=======
>>>>>>> 3f6240f3
}

static void hidp_process_hid_control(struct hidp_session *session,
					unsigned char param)
{
	BT_DBG("session %p param 0x%02x", session, param);

	if (param == HIDP_CTRL_VIRTUAL_CABLE_UNPLUG) {
		/* Flush the transmit queues */
		skb_queue_purge(&session->ctrl_transmit);
		skb_queue_purge(&session->intr_transmit);

		/* Kill session thread */
		atomic_inc(&session->terminate);
		hidp_schedule(session);
	}
}

static void hidp_process_data(struct hidp_session *session, struct sk_buff *skb,
				unsigned char param)
{
	BT_DBG("session %p skb %p len %d param 0x%02x", session, skb, skb->len, param);

	switch (param) {
	case HIDP_DATA_RTYPE_INPUT:
		hidp_set_timer(session);

		if (session->input)
			hidp_input_report(session, skb);

		if (session->hid)
			hid_input_report(session->hid, HID_INPUT_REPORT, skb->data, skb->len, 0);

		break;

	case HIDP_DATA_RTYPE_OTHER:
	case HIDP_DATA_RTYPE_OUPUT:
	case HIDP_DATA_RTYPE_FEATURE:
		break;

	default:
		__hidp_send_ctrl_message(session,
			HIDP_TRANS_HANDSHAKE | HIDP_HSHK_ERR_INVALID_PARAMETER, NULL, 0);
	}
}

static void hidp_recv_ctrl_frame(struct hidp_session *session,
					struct sk_buff *skb)
{
	unsigned char hdr, type, param;

	BT_DBG("session %p skb %p len %d", session, skb, skb->len);

	hdr = skb->data[0];
	skb_pull(skb, 1);

	type = hdr & HIDP_HEADER_TRANS_MASK;
	param = hdr & HIDP_HEADER_PARAM_MASK;

	switch (type) {
	case HIDP_TRANS_HANDSHAKE:
		hidp_process_handshake(session, param);
		break;

	case HIDP_TRANS_HID_CONTROL:
		hidp_process_hid_control(session, param);
		break;

	case HIDP_TRANS_DATA:
		hidp_process_data(session, skb, param);
		break;

	default:
		__hidp_send_ctrl_message(session,
			HIDP_TRANS_HANDSHAKE | HIDP_HSHK_ERR_UNSUPPORTED_REQUEST, NULL, 0);
		break;
	}

	kfree_skb(skb);
}

static void hidp_recv_intr_frame(struct hidp_session *session,
				struct sk_buff *skb)
{
	unsigned char hdr;

	BT_DBG("session %p skb %p len %d", session, skb, skb->len);

	hdr = skb->data[0];
	skb_pull(skb, 1);

	if (hdr == (HIDP_TRANS_DATA | HIDP_DATA_RTYPE_INPUT)) {
		hidp_set_timer(session);

		if (session->input)
			hidp_input_report(session, skb);

		if (session->hid) {
			hid_input_report(session->hid, HID_INPUT_REPORT, skb->data, skb->len, 1);
			BT_DBG("report len %d", skb->len);
		}
	} else {
		BT_DBG("Unsupported protocol header 0x%02x", hdr);
	}

	kfree_skb(skb);
}

static int hidp_send_frame(struct socket *sock, unsigned char *data, int len)
{
	struct kvec iv = { data, len };
	struct msghdr msg;

	BT_DBG("sock %p data %p len %d", sock, data, len);

	if (!len)
		return 0;

	memset(&msg, 0, sizeof(msg));

	return kernel_sendmsg(sock, &msg, &iv, 1, len);
}

static void hidp_process_intr_transmit(struct hidp_session *session)
{
	struct sk_buff *skb;

	BT_DBG("session %p", session);

	while ((skb = skb_dequeue(&session->intr_transmit))) {
		if (hidp_send_frame(session->intr_sock, skb->data, skb->len) < 0) {
			skb_queue_head(&session->intr_transmit, skb);
			break;
		}

		hidp_set_timer(session);
		kfree_skb(skb);
	}
}

static void hidp_process_ctrl_transmit(struct hidp_session *session)
{
	struct sk_buff *skb;

	BT_DBG("session %p", session);

	while ((skb = skb_dequeue(&session->ctrl_transmit))) {
		if (hidp_send_frame(session->ctrl_sock, skb->data, skb->len) < 0) {
			skb_queue_head(&session->ctrl_transmit, skb);
			break;
		}

		hidp_set_timer(session);
		kfree_skb(skb);
	}
}

static int hidp_session(void *arg)
{
	struct hidp_session *session = arg;
	struct sock *ctrl_sk = session->ctrl_sock->sk;
	struct sock *intr_sk = session->intr_sock->sk;
	struct sk_buff *skb;
	int vendor = 0x0000, product = 0x0000;
	wait_queue_t ctrl_wait, intr_wait;

	BT_DBG("session %p", session);

<<<<<<< HEAD
	__module_get(THIS_MODULE);
=======
	if (session->input) {
		vendor  = session->input->id.vendor;
		product = session->input->id.product;
	}

	if (session->hid) {
		vendor  = session->hid->vendor;
		product = session->hid->product;
	}

	daemonize("khidpd_%04x%04x", vendor, product);
>>>>>>> 3f6240f3
	set_user_nice(current, -15);

	init_waitqueue_entry(&ctrl_wait, current);
	init_waitqueue_entry(&intr_wait, current);
	add_wait_queue(sk_sleep(ctrl_sk), &ctrl_wait);
	add_wait_queue(sk_sleep(intr_sk), &intr_wait);
	while (!atomic_read(&session->terminate)) {
		set_current_state(TASK_INTERRUPTIBLE);

		if (ctrl_sk->sk_state != BT_CONNECTED ||
				intr_sk->sk_state != BT_CONNECTED)
			break;

		while ((skb = skb_dequeue(&intr_sk->sk_receive_queue))) {
			skb_orphan(skb);
			if (!skb_linearize(skb))
<<<<<<< HEAD
				hidp_recv_intr_frame(session, skb);
=======
				hidp_recv_ctrl_frame(session, skb);
>>>>>>> 3f6240f3
			else
				kfree_skb(skb);
		}

		hidp_process_intr_transmit(session);

		while ((skb = skb_dequeue(&ctrl_sk->sk_receive_queue))) {
			skb_orphan(skb);
			if (!skb_linearize(skb))
<<<<<<< HEAD
				hidp_recv_ctrl_frame(session, skb);
=======
				hidp_recv_intr_frame(session, skb);
>>>>>>> 3f6240f3
			else
				kfree_skb(skb);
		}

		hidp_process_ctrl_transmit(session);

		schedule();
	}
	set_current_state(TASK_RUNNING);
	remove_wait_queue(sk_sleep(intr_sk), &intr_wait);
	remove_wait_queue(sk_sleep(ctrl_sk), &ctrl_wait);

	clear_bit(HIDP_WAITING_FOR_SEND_ACK, &session->flags);
	clear_bit(HIDP_WAITING_FOR_RETURN, &session->flags);
	wake_up_interruptible(&session->report_queue);

	down_write(&hidp_session_sem);

	hidp_del_timer(session);

	if (session->input) {
		input_unregister_device(session->input);
		session->input = NULL;
	}

	if (session->hid) {
		hid_destroy_device(session->hid);
		session->hid = NULL;
	}

	/* Wakeup user-space polling for socket errors */
	session->intr_sock->sk->sk_err = EUNATCH;
	session->ctrl_sock->sk->sk_err = EUNATCH;

	hidp_schedule(session);

	fput(session->intr_sock->file);

	wait_event_timeout(*(sk_sleep(ctrl_sk)),
		(ctrl_sk->sk_state == BT_CLOSED), msecs_to_jiffies(500));

	fput(session->ctrl_sock->file);

	__hidp_unlink_session(session);

	up_write(&hidp_session_sem);

	kfree(session->rd_data);
	kfree(session);
	module_put_and_exit(0);
	return 0;
}

static struct hci_conn *hidp_get_connection(struct hidp_session *session)
{
	bdaddr_t *src = &bt_sk(session->ctrl_sock->sk)->src;
	bdaddr_t *dst = &bt_sk(session->ctrl_sock->sk)->dst;
	struct hci_conn *conn;
	struct hci_dev *hdev;

	hdev = hci_get_route(dst, src);
	if (!hdev)
		return NULL;

	hci_dev_lock(hdev);
	conn = hci_conn_hash_lookup_ba(hdev, ACL_LINK, dst);
	if (conn)
		hci_conn_hold_device(conn);
	hci_dev_unlock(hdev);

	hci_dev_put(hdev);

	return conn;
}

static int hidp_setup_input(struct hidp_session *session,
				struct hidp_connadd_req *req)
{
	struct input_dev *input;
	int i;

	input = input_allocate_device();
	if (!input)
		return -ENOMEM;

	session->input = input;

	input_set_drvdata(input, session);

	input->name = "Bluetooth HID Boot Protocol Device";

	input->id.bustype = BUS_BLUETOOTH;
	input->id.vendor  = req->vendor;
	input->id.product = req->product;
	input->id.version = req->version;

	if (req->subclass & 0x40) {
		set_bit(EV_KEY, input->evbit);
		set_bit(EV_LED, input->evbit);
		set_bit(EV_REP, input->evbit);

		set_bit(LED_NUML,    input->ledbit);
		set_bit(LED_CAPSL,   input->ledbit);
		set_bit(LED_SCROLLL, input->ledbit);
		set_bit(LED_COMPOSE, input->ledbit);
		set_bit(LED_KANA,    input->ledbit);

		for (i = 0; i < sizeof(hidp_keycode); i++)
			set_bit(hidp_keycode[i], input->keybit);
		clear_bit(0, input->keybit);
	}

	if (req->subclass & 0x80) {
		input->evbit[0] = BIT_MASK(EV_KEY) | BIT_MASK(EV_REL);
		input->keybit[BIT_WORD(BTN_MOUSE)] = BIT_MASK(BTN_LEFT) |
			BIT_MASK(BTN_RIGHT) | BIT_MASK(BTN_MIDDLE);
		input->relbit[0] = BIT_MASK(REL_X) | BIT_MASK(REL_Y);
		input->keybit[BIT_WORD(BTN_MOUSE)] |= BIT_MASK(BTN_SIDE) |
			BIT_MASK(BTN_EXTRA);
		input->relbit[0] |= BIT_MASK(REL_WHEEL);
	}

	input->dev.parent = &session->conn->dev;

	input->event = hidp_input_event;

	return 0;
}

static int hidp_open(struct hid_device *hid)
{
	return 0;
}

static void hidp_close(struct hid_device *hid)
{
}

static int hidp_parse(struct hid_device *hid)
{
	struct hidp_session *session = hid->driver_data;

	return hid_parse_report(session->hid, session->rd_data,
			session->rd_size);
}

static int hidp_start(struct hid_device *hid)
{
	struct hidp_session *session = hid->driver_data;
	struct hid_report *report;

	if (hid->quirks & HID_QUIRK_NO_INIT_REPORTS)
		return 0;

	list_for_each_entry(report, &hid->report_enum[HID_INPUT_REPORT].
			report_list, list)
		hidp_send_report(session, report);

	list_for_each_entry(report, &hid->report_enum[HID_FEATURE_REPORT].
			report_list, list)
		hidp_send_report(session, report);

	return 0;
}

static void hidp_stop(struct hid_device *hid)
{
	struct hidp_session *session = hid->driver_data;

	skb_queue_purge(&session->ctrl_transmit);
	skb_queue_purge(&session->intr_transmit);

	hid->claimed = 0;
}

static struct hid_ll_driver hidp_hid_driver = {
	.parse = hidp_parse,
	.start = hidp_start,
	.stop = hidp_stop,
	.open  = hidp_open,
	.close = hidp_close,
	.hidinput_input_event = hidp_hidinput_event,
};

static int hidp_setup_hid(struct hidp_session *session,
				struct hidp_connadd_req *req)
{
	struct hid_device *hid;
	int err;

	session->rd_data = kzalloc(req->rd_size, GFP_KERNEL);
	if (!session->rd_data)
		return -ENOMEM;

	if (copy_from_user(session->rd_data, req->rd_data, req->rd_size)) {
		err = -EFAULT;
		goto fault;
	}
	session->rd_size = req->rd_size;

	hid = hid_allocate_device();
	if (IS_ERR(hid)) {
		err = PTR_ERR(hid);
		goto fault;
	}

	session->hid = hid;

	hid->driver_data = session;

	hid->bus     = BUS_BLUETOOTH;
	hid->vendor  = req->vendor;
	hid->product = req->product;
	hid->version = req->version;
	hid->country = req->country;

	strncpy(hid->name, req->name, 128);
	strncpy(hid->phys, batostr(&bt_sk(session->ctrl_sock->sk)->src), 64);
	strncpy(hid->uniq, batostr(&bt_sk(session->ctrl_sock->sk)->dst), 64);

	hid->dev.parent = &session->conn->dev;
	hid->ll_driver = &hidp_hid_driver;

	hid->hid_output_raw_report = hidp_output_raw_report;

	err = hid_add_device(hid);
	if (err < 0)
		goto failed;

	return 0;

failed:
	hid_destroy_device(hid);
	session->hid = NULL;

fault:
	kfree(session->rd_data);
	session->rd_data = NULL;

	return err;
}

int hidp_add_connection(struct hidp_connadd_req *req, struct socket *ctrl_sock, struct socket *intr_sock)
{
	struct hidp_session *session, *s;
	int err;

	BT_DBG("");

	if (bacmp(&bt_sk(ctrl_sock->sk)->src, &bt_sk(intr_sock->sk)->src) ||
			bacmp(&bt_sk(ctrl_sock->sk)->dst, &bt_sk(intr_sock->sk)->dst))
		return -ENOTUNIQ;

	BT_DBG("rd_data %p rd_size %d", req->rd_data, req->rd_size);

	down_write(&hidp_session_sem);

	s = __hidp_get_session(&bt_sk(ctrl_sock->sk)->dst);
	if (s && s->state == BT_CONNECTED) {
		up_write(&hidp_session_sem);
		return -EEXIST;
	}

	session = kzalloc(sizeof(struct hidp_session), GFP_KERNEL);
	if (!session) {
		up_write(&hidp_session_sem);
		return -ENOMEM;
	}

	bacpy(&session->bdaddr, &bt_sk(ctrl_sock->sk)->dst);

	session->ctrl_mtu = min_t(uint, l2cap_pi(ctrl_sock->sk)->omtu, l2cap_pi(ctrl_sock->sk)->imtu);
	session->intr_mtu = min_t(uint, l2cap_pi(intr_sock->sk)->omtu, l2cap_pi(intr_sock->sk)->imtu);

	BT_DBG("ctrl mtu %d intr mtu %d", session->ctrl_mtu, session->intr_mtu);

	session->ctrl_sock = ctrl_sock;
	session->intr_sock = intr_sock;
	session->state     = BT_CONNECTED;

	session->conn = hidp_get_connection(session);
	if (!session->conn) {
		err = -ENOTCONN;
		goto failed;
	}

	setup_timer(&session->timer, hidp_idle_timeout, (unsigned long)session);

	skb_queue_head_init(&session->ctrl_transmit);
	skb_queue_head_init(&session->intr_transmit);

	session->flags   = req->flags & (1 << HIDP_BLUETOOTH_VENDOR_ID);
	session->idle_to = req->idle_to;

	__hidp_link_session(session);

	if (req->rd_size > 0) {
		err = hidp_setup_hid(session, req);
		if (err)
			goto purge;
	}

	if (!session->hid) {
		err = hidp_setup_input(session, req);
		if (err < 0)
			goto purge;
	}

	hidp_set_timer(session);

<<<<<<< HEAD
	if (session->hid) {
		vendor  = session->hid->vendor;
		product = session->hid->product;
	} else if (session->input) {
		vendor  = session->input->id.vendor;
		product = session->input->id.product;
	} else {
		vendor = 0x0000;
		product = 0x0000;
	}

	session->task = kthread_run(hidp_session, session, "khidpd_%04x%04x",
							vendor, product);
	if (IS_ERR(session->task)) {
		err = PTR_ERR(session->task);
		goto unlink;
	}

	while (session->waiting_for_startup) {
		wait_event_interruptible(session->startup_queue,
			!session->waiting_for_startup);
	}

	if (session->hid)
		err = hid_add_device(session->hid);
	else
		err = input_register_device(session->input);

	if (err < 0) {
		atomic_inc(&session->terminate);
		wake_up_process(session->task);
		up_write(&hidp_session_sem);
		return err;
	}
=======
	err = kernel_thread(hidp_session, session, CLONE_KERNEL);
	if (err < 0)
		goto unlink;
>>>>>>> 3f6240f3

	if (session->input) {
		hidp_send_ctrl_message(session,
			HIDP_TRANS_SET_PROTOCOL | HIDP_PROTO_BOOT, NULL, 0);
		session->flags |= (1 << HIDP_BOOT_PROTOCOL_MODE);

		session->leds = 0xff;
		hidp_input_event(session->input, EV_LED, 0, 0);
	}

	up_write(&hidp_session_sem);
	return 0;

unlink:
	hidp_del_timer(session);

	if (session->input) {
		input_unregister_device(session->input);
		session->input = NULL;
	}

	if (session->hid) {
		hid_destroy_device(session->hid);
		session->hid = NULL;
	}

	kfree(session->rd_data);
	session->rd_data = NULL;

purge:
	__hidp_unlink_session(session);

	skb_queue_purge(&session->ctrl_transmit);
	skb_queue_purge(&session->intr_transmit);

failed:
	up_write(&hidp_session_sem);

	kfree(session);
	return err;
}

int hidp_del_connection(struct hidp_conndel_req *req)
{
	struct hidp_session *session;
	int err = 0;

	BT_DBG("");

	down_read(&hidp_session_sem);

	session = __hidp_get_session(&req->bdaddr);
	if (session) {
		if (req->flags & (1 << HIDP_VIRTUAL_CABLE_UNPLUG)) {
			hidp_send_ctrl_message(session,
				HIDP_TRANS_HID_CONTROL | HIDP_CTRL_VIRTUAL_CABLE_UNPLUG, NULL, 0);
		} else {
			/* Flush the transmit queues */
			skb_queue_purge(&session->ctrl_transmit);
			skb_queue_purge(&session->intr_transmit);

			/* Wakeup user-space polling for socket errors */
			session->intr_sock->sk->sk_err = EUNATCH;
			session->ctrl_sock->sk->sk_err = EUNATCH;

			/* Kill session thread */
			atomic_inc(&session->terminate);
			hidp_schedule(session);
		}
	} else
		err = -ENOENT;

	up_read(&hidp_session_sem);
	return err;
}

int hidp_get_connlist(struct hidp_connlist_req *req)
{
	struct hidp_session *session;
	int err = 0, n = 0;

	BT_DBG("");

	down_read(&hidp_session_sem);

	list_for_each_entry(session, &hidp_session_list, list) {
		struct hidp_conninfo ci;

		__hidp_copy_session(session, &ci);

		if (copy_to_user(req->ci, &ci, sizeof(ci))) {
			err = -EFAULT;
			break;
		}

		if (++n >= req->cnum)
			break;

		req->ci++;
	}
	req->cnum = n;

	up_read(&hidp_session_sem);
	return err;
}

int hidp_get_conninfo(struct hidp_conninfo *ci)
{
	struct hidp_session *session;
	int err = 0;

	down_read(&hidp_session_sem);

	session = __hidp_get_session(&ci->bdaddr);
	if (session)
		__hidp_copy_session(session, ci);
	else
		err = -ENOENT;

	up_read(&hidp_session_sem);
	return err;
}

static const struct hid_device_id hidp_table[] = {
	{ HID_BLUETOOTH_DEVICE(HID_ANY_ID, HID_ANY_ID) },
	{ }
};

static struct hid_driver hidp_driver = {
	.name = "generic-bluetooth",
	.id_table = hidp_table,
};

static int __init hidp_init(void)
{
	int ret;

	BT_INFO("HIDP (Human Interface Emulation) ver %s", VERSION);

	ret = hid_register_driver(&hidp_driver);
	if (ret)
		goto err;

	ret = hidp_init_sockets();
	if (ret)
		goto err_drv;

	return 0;
err_drv:
	hid_unregister_driver(&hidp_driver);
err:
	return ret;
}

static void __exit hidp_exit(void)
{
	hidp_cleanup_sockets();
	hid_unregister_driver(&hidp_driver);
}

module_init(hidp_init);
module_exit(hidp_exit);

MODULE_AUTHOR("Marcel Holtmann <marcel@holtmann.org>");
MODULE_DESCRIPTION("Bluetooth HIDP ver " VERSION);
MODULE_VERSION(VERSION);
MODULE_LICENSE("GPL");
MODULE_ALIAS("bt-proto-6");<|MERGE_RESOLUTION|>--- conflicted
+++ resolved
@@ -21,6 +21,7 @@
 */
 
 #include <linux/module.h>
+#include <linux/interrupt.h>
 
 #include <linux/types.h>
 #include <linux/errno.h>
@@ -79,20 +80,24 @@
 static struct hidp_session *__hidp_get_session(bdaddr_t *bdaddr)
 {
 	struct hidp_session *session;
+	struct list_head *p;
 
 	BT_DBG("");
 
-	list_for_each_entry(session, &hidp_session_list, list) {
+	list_for_each(p, &hidp_session_list) {
+		session = list_entry(p, struct hidp_session, list);
 		if (!bacmp(bdaddr, &session->bdaddr))
 			return session;
 	}
-
 	return NULL;
 }
 
 static void __hidp_link_session(struct hidp_session *session)
 {
+	__module_get(THIS_MODULE);
 	list_add(&session->list, &hidp_session_list);
+
+	hci_conn_hold_device(session->conn);
 }
 
 static void __hidp_unlink_session(struct hidp_session *session)
@@ -100,6 +105,7 @@
 	hci_conn_put_device(session->conn);
 
 	list_del(&session->list);
+	module_put(THIS_MODULE);
 }
 
 static void __hidp_copy_session(struct hidp_session *session, struct hidp_conninfo *ci)
@@ -248,9 +254,6 @@
 
 	BT_DBG("session %p data %p size %d", session, data, size);
 
-	if (atomic_read(&session->terminate))
-		return -EIO;
-
 	skb = alloc_skb(size + 1, GFP_ATOMIC);
 	if (!skb) {
 		BT_ERR("Can't allocate memory for new frame");
@@ -316,89 +319,6 @@
 	return hidp_queue_report(session, buf, rsize);
 }
 
-<<<<<<< HEAD
-static int hidp_get_raw_report(struct hid_device *hid,
-		unsigned char report_number,
-		unsigned char *data, size_t count,
-		unsigned char report_type)
-{
-	struct hidp_session *session = hid->driver_data;
-	struct sk_buff *skb;
-	size_t len;
-	int numbered_reports = hid->report_enum[report_type].numbered;
-	int ret;
-
-	switch (report_type) {
-	case HID_FEATURE_REPORT:
-		report_type = HIDP_TRANS_GET_REPORT | HIDP_DATA_RTYPE_FEATURE;
-		break;
-	case HID_INPUT_REPORT:
-		report_type = HIDP_TRANS_GET_REPORT | HIDP_DATA_RTYPE_INPUT;
-		break;
-	case HID_OUTPUT_REPORT:
-		report_type = HIDP_TRANS_GET_REPORT | HIDP_DATA_RTYPE_OUPUT;
-		break;
-	default:
-		return -EINVAL;
-	}
-
-	if (mutex_lock_interruptible(&session->report_mutex))
-		return -ERESTARTSYS;
-
-	/* Set up our wait, and send the report request to the device. */
-	session->waiting_report_type = report_type & HIDP_DATA_RTYPE_MASK;
-	session->waiting_report_number = numbered_reports ? report_number : -1;
-	set_bit(HIDP_WAITING_FOR_RETURN, &session->flags);
-	data[0] = report_number;
-	ret = hidp_send_ctrl_message(hid->driver_data, report_type, data, 1);
-	if (ret)
-		goto err;
-
-	/* Wait for the return of the report. The returned report
-	   gets put in session->report_return.  */
-	while (test_bit(HIDP_WAITING_FOR_RETURN, &session->flags)) {
-		int res;
-
-		res = wait_event_interruptible_timeout(session->report_queue,
-			!test_bit(HIDP_WAITING_FOR_RETURN, &session->flags),
-			5*HZ);
-		if (res == 0) {
-			/* timeout */
-			ret = -EIO;
-			goto err;
-		}
-		if (res < 0) {
-			/* signal */
-			ret = -ERESTARTSYS;
-			goto err;
-		}
-	}
-
-	skb = session->report_return;
-	if (skb) {
-		len = skb->len < count ? skb->len : count;
-		memcpy(data, skb->data, len);
-
-		kfree_skb(skb);
-		session->report_return = NULL;
-	} else {
-		/* Device returned a HANDSHAKE, indicating  protocol error. */
-		len = -EIO;
-	}
-
-	clear_bit(HIDP_WAITING_FOR_RETURN, &session->flags);
-	mutex_unlock(&session->report_mutex);
-
-	return len;
-
-err:
-	clear_bit(HIDP_WAITING_FOR_RETURN, &session->flags);
-	mutex_unlock(&session->report_mutex);
-	return ret;
-}
-
-=======
->>>>>>> 3f6240f3
 static int hidp_output_raw_report(struct hid_device *hid, unsigned char *data, size_t count,
 		unsigned char report_type)
 {
@@ -413,53 +333,10 @@
 		return -EINVAL;
 	}
 
-<<<<<<< HEAD
-	if (mutex_lock_interruptible(&session->report_mutex))
-		return -ERESTARTSYS;
-
-	/* Set up our wait, and send the report request to the device. */
-	set_bit(HIDP_WAITING_FOR_SEND_ACK, &session->flags);
-	ret = hidp_send_ctrl_message(hid->driver_data, report_type, data,
-									count);
-	if (ret)
-		goto err;
-
-	/* Wait for the ACK from the device. */
-	while (test_bit(HIDP_WAITING_FOR_SEND_ACK, &session->flags)) {
-		int res;
-
-		res = wait_event_interruptible_timeout(session->report_queue,
-			!test_bit(HIDP_WAITING_FOR_SEND_ACK, &session->flags),
-			10*HZ);
-		if (res == 0) {
-			/* timeout */
-			ret = -EIO;
-			goto err;
-		}
-		if (res < 0) {
-			/* signal */
-			ret = -ERESTARTSYS;
-			goto err;
-		}
-	}
-
-	if (!session->output_report_success) {
-		ret = -EIO;
-		goto err;
-	}
-
-	ret = count;
-
-err:
-	clear_bit(HIDP_WAITING_FOR_SEND_ACK, &session->flags);
-	mutex_unlock(&session->report_mutex);
-	return ret;
-=======
 	if (hidp_send_ctrl_message(hid->driver_data, report_type,
 			data, count))
 		return -ENOMEM;
 	return count;
->>>>>>> 3f6240f3
 }
 
 static void hidp_idle_timeout(unsigned long arg)
@@ -496,12 +373,6 @@
 	case HIDP_HSHK_ERR_INVALID_REPORT_ID:
 	case HIDP_HSHK_ERR_UNSUPPORTED_REQUEST:
 	case HIDP_HSHK_ERR_INVALID_PARAMETER:
-<<<<<<< HEAD
-		if (test_and_clear_bit(HIDP_WAITING_FOR_RETURN, &session->flags))
-			wake_up_interruptible(&session->report_queue);
-
-=======
->>>>>>> 3f6240f3
 		/* FIXME: Call into SET_ GET_ handlers here */
 		break;
 
@@ -520,13 +391,6 @@
 			HIDP_TRANS_HANDSHAKE | HIDP_HSHK_ERR_INVALID_PARAMETER, NULL, 0);
 		break;
 	}
-<<<<<<< HEAD
-
-	/* Wake up the waiting thread. */
-	if (test_and_clear_bit(HIDP_WAITING_FOR_SEND_ACK, &session->flags))
-		wake_up_interruptible(&session->report_queue);
-=======
->>>>>>> 3f6240f3
 }
 
 static void hidp_process_hid_control(struct hidp_session *session,
@@ -650,32 +514,25 @@
 	return kernel_sendmsg(sock, &msg, &iv, 1, len);
 }
 
-static void hidp_process_intr_transmit(struct hidp_session *session)
+static void hidp_process_transmit(struct hidp_session *session)
 {
 	struct sk_buff *skb;
 
 	BT_DBG("session %p", session);
+
+	while ((skb = skb_dequeue(&session->ctrl_transmit))) {
+		if (hidp_send_frame(session->ctrl_sock, skb->data, skb->len) < 0) {
+			skb_queue_head(&session->ctrl_transmit, skb);
+			break;
+		}
+
+		hidp_set_timer(session);
+		kfree_skb(skb);
+	}
 
 	while ((skb = skb_dequeue(&session->intr_transmit))) {
 		if (hidp_send_frame(session->intr_sock, skb->data, skb->len) < 0) {
 			skb_queue_head(&session->intr_transmit, skb);
-			break;
-		}
-
-		hidp_set_timer(session);
-		kfree_skb(skb);
-	}
-}
-
-static void hidp_process_ctrl_transmit(struct hidp_session *session)
-{
-	struct sk_buff *skb;
-
-	BT_DBG("session %p", session);
-
-	while ((skb = skb_dequeue(&session->ctrl_transmit))) {
-		if (hidp_send_frame(session->ctrl_sock, skb->data, skb->len) < 0) {
-			skb_queue_head(&session->ctrl_transmit, skb);
 			break;
 		}
 
@@ -695,9 +552,6 @@
 
 	BT_DBG("session %p", session);
 
-<<<<<<< HEAD
-	__module_get(THIS_MODULE);
-=======
 	if (session->input) {
 		vendor  = session->input->id.vendor;
 		product = session->input->id.product;
@@ -709,7 +563,6 @@
 	}
 
 	daemonize("khidpd_%04x%04x", vendor, product);
->>>>>>> 3f6240f3
 	set_user_nice(current, -15);
 
 	init_waitqueue_entry(&ctrl_wait, current);
@@ -723,33 +576,23 @@
 				intr_sk->sk_state != BT_CONNECTED)
 			break;
 
+		while ((skb = skb_dequeue(&ctrl_sk->sk_receive_queue))) {
+			skb_orphan(skb);
+			if (!skb_linearize(skb))
+				hidp_recv_ctrl_frame(session, skb);
+			else
+				kfree_skb(skb);
+		}
+
 		while ((skb = skb_dequeue(&intr_sk->sk_receive_queue))) {
 			skb_orphan(skb);
 			if (!skb_linearize(skb))
-<<<<<<< HEAD
 				hidp_recv_intr_frame(session, skb);
-=======
-				hidp_recv_ctrl_frame(session, skb);
->>>>>>> 3f6240f3
 			else
 				kfree_skb(skb);
 		}
 
-		hidp_process_intr_transmit(session);
-
-		while ((skb = skb_dequeue(&ctrl_sk->sk_receive_queue))) {
-			skb_orphan(skb);
-			if (!skb_linearize(skb))
-<<<<<<< HEAD
-				hidp_recv_ctrl_frame(session, skb);
-=======
-				hidp_recv_intr_frame(session, skb);
->>>>>>> 3f6240f3
-			else
-				kfree_skb(skb);
-		}
-
-		hidp_process_ctrl_transmit(session);
+		hidp_process_transmit(session);
 
 		schedule();
 	}
@@ -757,10 +600,6 @@
 	remove_wait_queue(sk_sleep(intr_sk), &intr_wait);
 	remove_wait_queue(sk_sleep(ctrl_sk), &ctrl_wait);
 
-	clear_bit(HIDP_WAITING_FOR_SEND_ACK, &session->flags);
-	clear_bit(HIDP_WAITING_FOR_RETURN, &session->flags);
-	wake_up_interruptible(&session->report_queue);
-
 	down_write(&hidp_session_sem);
 
 	hidp_del_timer(session);
@@ -792,39 +631,35 @@
 
 	up_write(&hidp_session_sem);
 
-	kfree(session->rd_data);
 	kfree(session);
-	module_put_and_exit(0);
 	return 0;
 }
 
-static struct hci_conn *hidp_get_connection(struct hidp_session *session)
+static struct device *hidp_get_device(struct hidp_session *session)
 {
 	bdaddr_t *src = &bt_sk(session->ctrl_sock->sk)->src;
 	bdaddr_t *dst = &bt_sk(session->ctrl_sock->sk)->dst;
-	struct hci_conn *conn;
+	struct device *device = NULL;
 	struct hci_dev *hdev;
 
 	hdev = hci_get_route(dst, src);
 	if (!hdev)
 		return NULL;
 
-	hci_dev_lock(hdev);
-	conn = hci_conn_hash_lookup_ba(hdev, ACL_LINK, dst);
-	if (conn)
-		hci_conn_hold_device(conn);
-	hci_dev_unlock(hdev);
+	session->conn = hci_conn_hash_lookup_ba(hdev, ACL_LINK, dst);
+	if (session->conn)
+		device = &session->conn->dev;
 
 	hci_dev_put(hdev);
 
-	return conn;
+	return device;
 }
 
 static int hidp_setup_input(struct hidp_session *session,
 				struct hidp_connadd_req *req)
 {
 	struct input_dev *input;
-	int i;
+	int err, i;
 
 	input = input_allocate_device();
 	if (!input)
@@ -867,9 +702,15 @@
 		input->relbit[0] |= BIT_MASK(REL_WHEEL);
 	}
 
-	input->dev.parent = &session->conn->dev;
+	input->dev.parent = hidp_get_device(session);
 
 	input->event = hidp_input_event;
+
+	err = input_register_device(input);
+	if (err < 0) {
+		hci_conn_put_device(session->conn);
+		return err;
+	}
 
 	return 0;
 }
@@ -895,9 +736,6 @@
 {
 	struct hidp_session *session = hid->driver_data;
 	struct hid_report *report;
-
-	if (hid->quirks & HID_QUIRK_NO_INIT_REPORTS)
-		return 0;
 
 	list_for_each_entry(report, &hid->report_enum[HID_INPUT_REPORT].
 			report_list, list)
@@ -965,7 +803,7 @@
 	strncpy(hid->phys, batostr(&bt_sk(session->ctrl_sock->sk)->src), 64);
 	strncpy(hid->uniq, batostr(&bt_sk(session->ctrl_sock->sk)->dst), 64);
 
-	hid->dev.parent = &session->conn->dev;
+	hid->dev.parent = hidp_get_device(session);
 	hid->ll_driver = &hidp_hid_driver;
 
 	hid->hid_output_raw_report = hidp_output_raw_report;
@@ -998,20 +836,18 @@
 			bacmp(&bt_sk(ctrl_sock->sk)->dst, &bt_sk(intr_sock->sk)->dst))
 		return -ENOTUNIQ;
 
+	session = kzalloc(sizeof(struct hidp_session), GFP_KERNEL);
+	if (!session)
+		return -ENOMEM;
+
 	BT_DBG("rd_data %p rd_size %d", req->rd_data, req->rd_size);
 
 	down_write(&hidp_session_sem);
 
 	s = __hidp_get_session(&bt_sk(ctrl_sock->sk)->dst);
 	if (s && s->state == BT_CONNECTED) {
-		up_write(&hidp_session_sem);
-		return -EEXIST;
-	}
-
-	session = kzalloc(sizeof(struct hidp_session), GFP_KERNEL);
-	if (!session) {
-		up_write(&hidp_session_sem);
-		return -ENOMEM;
+		err = -EEXIST;
+		goto failed;
 	}
 
 	bacpy(&session->bdaddr, &bt_sk(ctrl_sock->sk)->dst);
@@ -1025,12 +861,6 @@
 	session->intr_sock = intr_sock;
 	session->state     = BT_CONNECTED;
 
-	session->conn = hidp_get_connection(session);
-	if (!session->conn) {
-		err = -ENOTCONN;
-		goto failed;
-	}
-
 	setup_timer(&session->timer, hidp_idle_timeout, (unsigned long)session);
 
 	skb_queue_head_init(&session->ctrl_transmit);
@@ -1039,11 +869,9 @@
 	session->flags   = req->flags & (1 << HIDP_BLUETOOTH_VENDOR_ID);
 	session->idle_to = req->idle_to;
 
-	__hidp_link_session(session);
-
 	if (req->rd_size > 0) {
 		err = hidp_setup_hid(session, req);
-		if (err)
+		if (err && err != -ENODEV)
 			goto purge;
 	}
 
@@ -1053,48 +881,13 @@
 			goto purge;
 	}
 
+	__hidp_link_session(session);
+
 	hidp_set_timer(session);
 
-<<<<<<< HEAD
-	if (session->hid) {
-		vendor  = session->hid->vendor;
-		product = session->hid->product;
-	} else if (session->input) {
-		vendor  = session->input->id.vendor;
-		product = session->input->id.product;
-	} else {
-		vendor = 0x0000;
-		product = 0x0000;
-	}
-
-	session->task = kthread_run(hidp_session, session, "khidpd_%04x%04x",
-							vendor, product);
-	if (IS_ERR(session->task)) {
-		err = PTR_ERR(session->task);
-		goto unlink;
-	}
-
-	while (session->waiting_for_startup) {
-		wait_event_interruptible(session->startup_queue,
-			!session->waiting_for_startup);
-	}
-
-	if (session->hid)
-		err = hid_add_device(session->hid);
-	else
-		err = input_register_device(session->input);
-
-	if (err < 0) {
-		atomic_inc(&session->terminate);
-		wake_up_process(session->task);
-		up_write(&hidp_session_sem);
-		return err;
-	}
-=======
 	err = kernel_thread(hidp_session, session, CLONE_KERNEL);
 	if (err < 0)
 		goto unlink;
->>>>>>> 3f6240f3
 
 	if (session->input) {
 		hidp_send_ctrl_message(session,
@@ -1111,6 +904,8 @@
 unlink:
 	hidp_del_timer(session);
 
+	__hidp_unlink_session(session);
+
 	if (session->input) {
 		input_unregister_device(session->input);
 		session->input = NULL;
@@ -1125,14 +920,13 @@
 	session->rd_data = NULL;
 
 purge:
-	__hidp_unlink_session(session);
-
 	skb_queue_purge(&session->ctrl_transmit);
 	skb_queue_purge(&session->intr_transmit);
 
 failed:
 	up_write(&hidp_session_sem);
 
+	input_free_device(session->input);
 	kfree(session);
 	return err;
 }
@@ -1173,15 +967,18 @@
 
 int hidp_get_connlist(struct hidp_connlist_req *req)
 {
-	struct hidp_session *session;
+	struct list_head *p;
 	int err = 0, n = 0;
 
 	BT_DBG("");
 
 	down_read(&hidp_session_sem);
 
-	list_for_each_entry(session, &hidp_session_list, list) {
+	list_for_each(p, &hidp_session_list) {
+		struct hidp_session *session;
 		struct hidp_conninfo ci;
+
+		session = list_entry(p, struct hidp_session, list);
 
 		__hidp_copy_session(session, &ci);
 
