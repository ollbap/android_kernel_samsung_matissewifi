--- conflicted
+++ resolved
@@ -82,7 +82,6 @@
 	ldr	r4, [r3, r11, lsl #2]	@ vfp_current_hw_state pointer
 	bic	r5, r1, #FPEXC_EX	@ make sure exceptions are disabled
 	cmp	r4, r10			@ this thread owns the hw context?
-<<<<<<< HEAD
 #ifndef CONFIG_SMP
 	@ For UP, checking that this thread owns the hw context is
 	@ sufficient to determine that the hardware state is valid.
@@ -91,9 +90,6 @@
 	@ On UP, we lazily save the VFP context.  As a different
 	@ thread wants ownership of the VFP hardware, save the old
 	@ state if there was a previous (valid) owner.
-=======
-	beq	vfp_hw_state_valid
->>>>>>> 3f6240f3
 
 	VFPFMXR	FPEXC, r5		@ enable VFP, disable any pending
 					@ exceptions, so we can get at the
