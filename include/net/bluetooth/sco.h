/*
   BlueZ - Bluetooth protocol stack for Linux
   Copyright (C) 2000-2001 Qualcomm Incorporated
   Copyright (c) 2011, Code Aurora Forum. All rights reserved.

   Written 2000,2001 by Maxim Krasnyansky <maxk@qualcomm.com>

   This program is free software; you can redistribute it and/or modify
   it under the terms of the GNU General Public License version 2 as
   published by the Free Software Foundation;

   THE SOFTWARE IS PROVIDED "AS IS", WITHOUT WARRANTY OF ANY KIND, EXPRESS
   OR IMPLIED, INCLUDING BUT NOT LIMITED TO THE WARRANTIES OF MERCHANTABILITY,
   FITNESS FOR A PARTICULAR PURPOSE AND NONINFRINGEMENT OF THIRD PARTY RIGHTS.
   IN NO EVENT SHALL THE COPYRIGHT HOLDER(S) AND AUTHOR(S) BE LIABLE FOR ANY
   CLAIM, OR ANY SPECIAL INDIRECT OR CONSEQUENTIAL DAMAGES, OR ANY DAMAGES
   WHATSOEVER RESULTING FROM LOSS OF USE, DATA OR PROFITS, WHETHER IN AN
   ACTION OF CONTRACT, NEGLIGENCE OR OTHER TORTIOUS ACTION, ARISING OUT OF
   OR IN CONNECTION WITH THE USE OR PERFORMANCE OF THIS SOFTWARE.

   ALL LIABILITY, INCLUDING LIABILITY FOR INFRINGEMENT OF ANY PATENTS,
   COPYRIGHTS, TRADEMARKS OR OTHER RIGHTS, RELATING TO USE OF THIS
   SOFTWARE IS DISCLAIMED.
*/

#ifndef __SCO_H
#define __SCO_H

/* SCO defaults */
#define SCO_DEFAULT_MTU		500
#define SCO_DEFAULT_FLUSH_TO	0xFFFF

#define SCO_CONN_TIMEOUT	(HZ * 40)
#define SCO_DISCONN_TIMEOUT	(HZ * 2)
#define SCO_CONN_IDLE_TIMEOUT	(HZ * 60)

/* SCO socket address */
struct sockaddr_sco {
	sa_family_t	sco_family;
	bdaddr_t	sco_bdaddr;
	__u16		sco_pkt_type;
<<<<<<< HEAD
=======
	__s8		is_wbs;
>>>>>>> 3f6240f3
};

/* SCO socket options */
#define SCO_OPTIONS	0x01
struct sco_options {
	__u16 mtu;
};

#define SCO_CONNINFO	0x02
struct sco_conninfo {
	__u16 hci_handle;
	__u8  dev_class[3];
};

/* ---- SCO connections ---- */
struct sco_conn {
	struct hci_conn	*hcon;

	bdaddr_t	*dst;
	bdaddr_t	*src;

	spinlock_t	lock;
	struct sock	*sk;

	unsigned int    mtu;
};

#define sco_conn_lock(c)	spin_lock(&c->lock);
#define sco_conn_unlock(c)	spin_unlock(&c->lock);

/* ----- SCO socket info ----- */
#define sco_pi(sk) ((struct sco_pinfo *) sk)

struct sco_pinfo {
	struct bt_sock	bt;
	__u16		pkt_type;

	struct sco_conn	*conn;
};

#endif /* __SCO_H */<|MERGE_RESOLUTION|>--- conflicted
+++ resolved
@@ -39,10 +39,7 @@
 	sa_family_t	sco_family;
 	bdaddr_t	sco_bdaddr;
 	__u16		sco_pkt_type;
-<<<<<<< HEAD
-=======
 	__s8		is_wbs;
->>>>>>> 3f6240f3
 };
 
 /* SCO socket options */
