--- conflicted
+++ resolved
@@ -628,13 +628,7 @@
 
 	ath9k_hw_init_mode_regs(ah);
 
-<<<<<<< HEAD
 	if (!ah->is_pciexpress)
-=======
-	if (ah->is_pciexpress)
-		ath9k_hw_aspm_init(ah);
-	else
->>>>>>> 3f6240f3
 		ath9k_hw_disablepcie(ah);
 
 	r = ath9k_hw_post_init(ah);
