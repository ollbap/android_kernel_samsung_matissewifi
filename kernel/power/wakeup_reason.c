/*
 * kernel/power/wakeup_reason.c
 *
 * Logs the reasons which caused the kernel to resume from
 * the suspend mode.
 *
 * Copyright (C) 2014 Google, Inc.
 * This software is licensed under the terms of the GNU General Public
 * License version 2, as published by the Free Software Foundation, and
 * may be copied, distributed, and modified under those terms.
 *
 * This program is distributed in the hope that it will be useful,
 * but WITHOUT ANY WARRANTY; without even the implied warranty of
 * MERCHANTABILITY or FITNESS FOR A PARTICULAR PURPOSE.  See the
 * GNU General Public License for more details.
 */

#include <linux/wakeup_reason.h>
#include <linux/kernel.h>
#include <linux/irq.h>
#include <linux/interrupt.h>
#include <linux/io.h>
#include <linux/kobject.h>
#include <linux/sysfs.h>
#include <linux/init.h>
#include <linux/spinlock.h>
#include <linux/notifier.h>
#include <linux/suspend.h>

#define MAX_WAKEUP_REASON_IRQS 32
static int irq_list[MAX_WAKEUP_REASON_IRQS];
static int irqcount;
static struct kobject *wakeup_reason;
static spinlock_t resume_reason_lock;

static ssize_t reason_show(struct kobject *kobj, struct kobj_attribute *attr,
		char *buf)
{
	int irq_no, buf_offset = 0;
	struct irq_desc *desc;
	spin_lock(&resume_reason_lock);
	for (irq_no = 0; irq_no < irqcount; irq_no++) {
		desc = irq_to_desc(irq_list[irq_no]);
		if (desc && desc->action && desc->action->name)
			buf_offset += sprintf(buf + buf_offset, "%d %s\n",
					irq_list[irq_no], desc->action->name);
		else
			buf_offset += sprintf(buf + buf_offset, "%d\n",
					irq_list[irq_no]);
	}
	spin_unlock(&resume_reason_lock);
	return buf_offset;
}

static struct kobj_attribute resume_reason = __ATTR(last_resume_reason, 0444,
		reason_show, NULL);

static struct attribute *attrs[] = {
	&resume_reason.attr,
	NULL,
};
static struct attribute_group attr_group = {
	.attrs = attrs,
};

/*
 * logs all the wake up reasons to the kernel
 * stores the irqs to expose them to the userspace via sysfs
 */
void log_wakeup_reason(int irq)
{
	struct irq_desc *desc;
	desc = irq_to_desc(irq);
	if (desc && desc->action && desc->action->name)
		printk(KERN_INFO "Resume caused by IRQ %d, %s\n", irq,
				desc->action->name);
	else
		printk(KERN_INFO "Resume caused by IRQ %d\n", irq);

	spin_lock(&resume_reason_lock);
	if (irqcount == MAX_WAKEUP_REASON_IRQS) {
		spin_unlock(&resume_reason_lock);
		printk(KERN_WARNING "Resume caused by more than %d IRQs\n",
				MAX_WAKEUP_REASON_IRQS);
		return;
	}

	irq_list[irqcount++] = irq;
	spin_unlock(&resume_reason_lock);
}

/* Detects a suspend and clears all the previous wake up reasons*/
static int wakeup_reason_pm_event(struct notifier_block *notifier,
		unsigned long pm_event, void *unused)
{
	switch (pm_event) {
	case PM_SUSPEND_PREPARE:
		spin_lock(&resume_reason_lock);
		irqcount = 0;
		spin_unlock(&resume_reason_lock);
		break;
	default:
		break;
	}
	return NOTIFY_DONE;
}

static struct notifier_block wakeup_reason_pm_notifier_block = {
	.notifier_call = wakeup_reason_pm_event,
};

/* Initializes the sysfs parameter
 * registers the pm_event notifier
 */
int __init wakeup_reason_init(void)
{
	int retval;
	spin_lock_init(&resume_reason_lock);
	retval = register_pm_notifier(&wakeup_reason_pm_notifier_block);
	if (retval)
		printk(KERN_WARNING "[%s] failed to register PM notifier %d\n",
				__func__, retval);

	wakeup_reason = kobject_create_and_add("wakeup_reasons", kernel_kobj);
	if (!wakeup_reason) {
		printk(KERN_WARNING "[%s] failed to create a sysfs kobject\n",
				__func__);
		return 1;
	}
	retval = sysfs_create_group(wakeup_reason, &attr_group);
	if (retval) {
		kobject_put(wakeup_reason);
		printk(KERN_WARNING "[%s] failed to create a sysfs group %d\n",
				__func__, retval);
	}
	return 0;
<<<<<<< HEAD
=======
}

late_initcall(wakeup_reason_init);

#ifdef CONFIG_ARCH_MSM
#include <linux/debugfs.h>
#define NR_TOTAL_IRQS	1024

struct wakeup_reason_stats {
	unsigned int wakeup_count;
};
static struct wakeup_reason_stats wakeup_reason_stats[NR_TOTAL_IRQS] = {{0,},};

void update_wakeup_reason_stats(int irq)
{
	pr_info("IRQ %d [%ps]\n", irq, __builtin_return_address(0));
	wakeup_reason_stats[irq].wakeup_count++;
}

#ifdef CONFIG_DEBUG_FS
static int wakeup_reason_stats_show(struct seq_file *s, void *unused)
{
	int i;

	pr_info("nr_irqs: %d\n", nr_irqs);
	seq_puts(s, "irq\twakeup_count\tname\n");
	for (i = 0; i < nr_irqs; i++) {
		if (wakeup_reason_stats[i].wakeup_count > 0) {
			struct irq_desc *desc = irq_to_desc(i);
			const char *irq_name = NULL;

			if (desc && desc->action && desc->action->name)
				irq_name = desc->action->name;

			seq_printf(s, "%d\t%u\t%s\n", i,
					wakeup_reason_stats[i].wakeup_count, irq_name);
		}
	}

	return 0;
}

static int wakeup_reason_stats_open(struct inode *inode, struct file *file)
{
	return single_open(file, wakeup_reason_stats_show, NULL);
}

static const struct file_operations wakeup_reason_stats_ops = {
	.open           = wakeup_reason_stats_open,
	.read           = seq_read,
	.llseek         = seq_lseek,
	.release        = single_release,
};

static int __init wakeup_reason_debugfs_init(void)
{
	debugfs_create_file("wakeup_reason_stats", S_IFREG | S_IRUGO,
			NULL, NULL, &wakeup_reason_stats_ops);
	return 0;
>>>>>>> 1dcb66e7
}

late_initcall(wakeup_reason_debugfs_init);
#endif /* CONFIG_DEBUG_FS */
#endif /* CONFIG_ARCH_MSM */<|MERGE_RESOLUTION|>--- conflicted
+++ resolved
@@ -134,8 +134,6 @@
 				__func__, retval);
 	}
 	return 0;
-<<<<<<< HEAD
-=======
 }
 
 late_initcall(wakeup_reason_init);
@@ -195,7 +193,6 @@
 	debugfs_create_file("wakeup_reason_stats", S_IFREG | S_IRUGO,
 			NULL, NULL, &wakeup_reason_stats_ops);
 	return 0;
->>>>>>> 1dcb66e7
 }
 
 late_initcall(wakeup_reason_debugfs_init);
