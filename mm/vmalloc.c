/*
 *  linux/mm/vmalloc.c
 *
 *  Copyright (C) 1993  Linus Torvalds
 *  Support of BIGMEM added by Gerhard Wichert, Siemens AG, July 1999
 *  SMP-safe vmalloc/vfree/ioremap, Tigran Aivazian <tigran@veritas.com>, May 2000
 *  Major rework to support vmap/vunmap, Christoph Hellwig, SGI, August 2002
 *  Numa awareness, Christoph Lameter, SGI, June 2005
 */

#include <linux/vmalloc.h>
#include <linux/mm.h>
#include <linux/module.h>
#include <linux/highmem.h>
#include <linux/sched.h>
#include <linux/slab.h>
#include <linux/spinlock.h>
#include <linux/interrupt.h>
#include <linux/proc_fs.h>
#include <linux/seq_file.h>
#include <linux/debugobjects.h>
#include <linux/kallsyms.h>
#include <linux/list.h>
#include <linux/rbtree.h>
#include <linux/radix-tree.h>
#include <linux/rcupdate.h>
#include <linux/pfn.h>
#include <linux/kmemleak.h>
#include <linux/atomic.h>
#include <asm/uaccess.h>
#include <asm/tlbflush.h>
#include <asm/shmparam.h>

/*** Page table manipulation functions ***/

static void vunmap_pte_range(pmd_t *pmd, unsigned long addr, unsigned long end)
{
	pte_t *pte;

	pte = pte_offset_kernel(pmd, addr);
	do {
		pte_t ptent = ptep_get_and_clear(&init_mm, addr, pte);
		WARN_ON(!pte_none(ptent) && !pte_present(ptent));
	} while (pte++, addr += PAGE_SIZE, addr != end);
}

static void vunmap_pmd_range(pud_t *pud, unsigned long addr, unsigned long end)
{
	pmd_t *pmd;
	unsigned long next;

	pmd = pmd_offset(pud, addr);
	do {
		next = pmd_addr_end(addr, end);
		if (pmd_none_or_clear_bad(pmd))
			continue;
		vunmap_pte_range(pmd, addr, next);
	} while (pmd++, addr = next, addr != end);
}

static void vunmap_pud_range(pgd_t *pgd, unsigned long addr, unsigned long end)
{
	pud_t *pud;
	unsigned long next;

	pud = pud_offset(pgd, addr);
	do {
		next = pud_addr_end(addr, end);
		if (pud_none_or_clear_bad(pud))
			continue;
		vunmap_pmd_range(pud, addr, next);
	} while (pud++, addr = next, addr != end);
}

static void vunmap_page_range(unsigned long addr, unsigned long end)
{
	pgd_t *pgd;
	unsigned long next;

	BUG_ON(addr >= end);
	pgd = pgd_offset_k(addr);
	do {
		next = pgd_addr_end(addr, end);
		if (pgd_none_or_clear_bad(pgd))
			continue;
		vunmap_pud_range(pgd, addr, next);
	} while (pgd++, addr = next, addr != end);
}

static int vmap_pte_range(pmd_t *pmd, unsigned long addr,
		unsigned long end, pgprot_t prot, struct page **pages, int *nr)
{
	pte_t *pte;

	/*
	 * nr is a running index into the array which helps higher level
	 * callers keep track of where we're up to.
	 */

	pte = pte_alloc_kernel(pmd, addr);
	if (!pte)
		return -ENOMEM;
	do {
		struct page *page = pages[*nr];

		if (WARN_ON(!pte_none(*pte)))
			return -EBUSY;
		if (WARN_ON(!page))
			return -ENOMEM;
		set_pte_at(&init_mm, addr, pte, mk_pte(page, prot));
		(*nr)++;
	} while (pte++, addr += PAGE_SIZE, addr != end);
	return 0;
}

static int vmap_pmd_range(pud_t *pud, unsigned long addr,
		unsigned long end, pgprot_t prot, struct page **pages, int *nr)
{
	pmd_t *pmd;
	unsigned long next;

	pmd = pmd_alloc(&init_mm, pud, addr);
	if (!pmd)
		return -ENOMEM;
	do {
		next = pmd_addr_end(addr, end);
		if (vmap_pte_range(pmd, addr, next, prot, pages, nr))
			return -ENOMEM;
	} while (pmd++, addr = next, addr != end);
	return 0;
}

static int vmap_pud_range(pgd_t *pgd, unsigned long addr,
		unsigned long end, pgprot_t prot, struct page **pages, int *nr)
{
	pud_t *pud;
	unsigned long next;

	pud = pud_alloc(&init_mm, pgd, addr);
	if (!pud)
		return -ENOMEM;
	do {
		next = pud_addr_end(addr, end);
		if (vmap_pmd_range(pud, addr, next, prot, pages, nr))
			return -ENOMEM;
	} while (pud++, addr = next, addr != end);
	return 0;
}

/*
 * Set up page tables in kva (addr, end). The ptes shall have prot "prot", and
 * will have pfns corresponding to the "pages" array.
 *
 * Ie. pte at addr+N*PAGE_SIZE shall point to pfn corresponding to pages[N]
 */
static int vmap_page_range_noflush(unsigned long start, unsigned long end,
				   pgprot_t prot, struct page **pages)
{
	pgd_t *pgd;
	unsigned long next;
	unsigned long addr = start;
	int err = 0;
	int nr = 0;

	BUG_ON(addr >= end);
	pgd = pgd_offset_k(addr);
	do {
		next = pgd_addr_end(addr, end);
		err = vmap_pud_range(pgd, addr, next, prot, pages, &nr);
		if (err)
			return err;
	} while (pgd++, addr = next, addr != end);

	return nr;
}

static int vmap_page_range(unsigned long start, unsigned long end,
			   pgprot_t prot, struct page **pages)
{
	int ret;

	ret = vmap_page_range_noflush(start, end, prot, pages);
	flush_cache_vmap(start, end);
	return ret;
}

int is_vmalloc_or_module_addr(const void *x)
{
	/*
	 * ARM, x86-64 and sparc64 put modules in a special place,
	 * and fall back on vmalloc() if that fails. Others
	 * just put it in the vmalloc space.
	 */
#if defined(CONFIG_MODULES) && defined(MODULES_VADDR)
	unsigned long addr = (unsigned long)x;
	if (addr >= MODULES_VADDR && addr < MODULES_END)
		return 1;
#endif
	return is_vmalloc_addr(x);
}

/*
 * Walk a vmap address to the struct page it maps.
 */
struct page *vmalloc_to_page(const void *vmalloc_addr)
{
	unsigned long addr = (unsigned long) vmalloc_addr;
	struct page *page = NULL;
	pgd_t *pgd = pgd_offset_k(addr);

	/*
	 * XXX we might need to change this if we add VIRTUAL_BUG_ON for
	 * architectures that do not vmalloc module space
	 */
	VIRTUAL_BUG_ON(!is_vmalloc_or_module_addr(vmalloc_addr));

	if (!pgd_none(*pgd)) {
		pud_t *pud = pud_offset(pgd, addr);
		if (!pud_none(*pud)) {
			pmd_t *pmd = pmd_offset(pud, addr);
			if (!pmd_none(*pmd)) {
				pte_t *ptep, pte;

				ptep = pte_offset_map(pmd, addr);
				pte = *ptep;
				if (pte_present(pte))
					page = pte_page(pte);
				pte_unmap(ptep);
			}
		}
	}
	return page;
}
EXPORT_SYMBOL(vmalloc_to_page);

/*
 * Map a vmalloc()-space virtual address to the physical page frame number.
 */
unsigned long vmalloc_to_pfn(const void *vmalloc_addr)
{
	return page_to_pfn(vmalloc_to_page(vmalloc_addr));
}
EXPORT_SYMBOL(vmalloc_to_pfn);


/*** Global kva allocator ***/

#define VM_LAZY_FREE	0x01
#define VM_LAZY_FREEING	0x02
#define VM_VM_AREA	0x04

struct vmap_area {
	unsigned long va_start;
	unsigned long va_end;
	unsigned long flags;
	struct rb_node rb_node;		/* address sorted rbtree */
	struct list_head list;		/* address sorted list */
	struct list_head purge_list;	/* "lazy purge" list */
	struct vm_struct *vm;
	struct rcu_head rcu_head;
};

static DEFINE_SPINLOCK(vmap_area_lock);
static LIST_HEAD(vmap_area_list);
static struct rb_root vmap_area_root = RB_ROOT;

/* The vmap cache globals are protected by vmap_area_lock */
static struct rb_node *free_vmap_cache;
static unsigned long cached_hole_size;
static unsigned long cached_vstart;
static unsigned long cached_align;

static unsigned long vmap_area_pcpu_hole;

static struct vmap_area *__find_vmap_area(unsigned long addr)
{
	struct rb_node *n = vmap_area_root.rb_node;

	while (n) {
		struct vmap_area *va;

		va = rb_entry(n, struct vmap_area, rb_node);
		if (addr < va->va_start)
			n = n->rb_left;
		else if (addr > va->va_start)
			n = n->rb_right;
		else
			return va;
	}

	return NULL;
}

static void __insert_vmap_area(struct vmap_area *va)
{
	struct rb_node **p = &vmap_area_root.rb_node;
	struct rb_node *parent = NULL;
	struct rb_node *tmp;

	while (*p) {
		struct vmap_area *tmp_va;

		parent = *p;
		tmp_va = rb_entry(parent, struct vmap_area, rb_node);
		if (va->va_start < tmp_va->va_end)
			p = &(*p)->rb_left;
		else if (va->va_end > tmp_va->va_start)
			p = &(*p)->rb_right;
		else
			BUG();
	}

	rb_link_node(&va->rb_node, parent, p);
	rb_insert_color(&va->rb_node, &vmap_area_root);

	/* address-sort this list so it is usable like the vmlist */
	tmp = rb_prev(&va->rb_node);
	if (tmp) {
		struct vmap_area *prev;
		prev = rb_entry(tmp, struct vmap_area, rb_node);
		list_add_rcu(&va->list, &prev->list);
	} else
		list_add_rcu(&va->list, &vmap_area_list);
}

static void purge_vmap_area_lazy(void);

/*
 * Allocate a region of KVA of the specified size and alignment, within the
 * vstart and vend.
 */
static struct vmap_area *alloc_vmap_area(unsigned long size,
				unsigned long align,
				unsigned long vstart, unsigned long vend,
				int node, gfp_t gfp_mask)
{
	struct vmap_area *va;
	struct rb_node *n;
	unsigned long addr;
	int purged = 0;
	struct vmap_area *first;

	BUG_ON(!size);
	BUG_ON(size & ~PAGE_MASK);
	BUG_ON(!is_power_of_2(align));

	va = kmalloc_node(sizeof(struct vmap_area),
			gfp_mask & GFP_RECLAIM_MASK, node);
	if (unlikely(!va))
		return ERR_PTR(-ENOMEM);

retry:
	spin_lock(&vmap_area_lock);
	/*
	 * Invalidate cache if we have more permissive parameters.
	 * cached_hole_size notes the largest hole noticed _below_
	 * the vmap_area cached in free_vmap_cache: if size fits
	 * into that hole, we want to scan from vstart to reuse
	 * the hole instead of allocating above free_vmap_cache.
	 * Note that __free_vmap_area may update free_vmap_cache
	 * without updating cached_hole_size or cached_align.
	 */
	if (!free_vmap_cache ||
			size < cached_hole_size ||
			vstart < cached_vstart ||
			align < cached_align) {
nocache:
		cached_hole_size = 0;
		free_vmap_cache = NULL;
	}
	/* record if we encounter less permissive parameters */
	cached_vstart = vstart;
	cached_align = align;

	/* find starting point for our search */
	if (free_vmap_cache) {
		first = rb_entry(free_vmap_cache, struct vmap_area, rb_node);
		addr = ALIGN(first->va_end, align);
		if (addr < vstart)
			goto nocache;
		if (addr + size - 1 < addr)
			goto overflow;

	} else {
		addr = ALIGN(vstart, align);
		if (addr + size - 1 < addr)
			goto overflow;

		n = vmap_area_root.rb_node;
		first = NULL;

		while (n) {
			struct vmap_area *tmp;
			tmp = rb_entry(n, struct vmap_area, rb_node);
			if (tmp->va_end >= addr) {
				first = tmp;
				if (tmp->va_start <= addr)
					break;
				n = n->rb_left;
			} else
				n = n->rb_right;
		}

		if (!first)
			goto found;
	}

	/* from the starting point, walk areas until a suitable hole is found */
	while (addr + size > first->va_start && addr + size <= vend) {
		if (addr + cached_hole_size < first->va_start)
			cached_hole_size = first->va_start - addr;
		addr = ALIGN(first->va_end, align);
		if (addr + size - 1 < addr)
			goto overflow;

		n = rb_next(&first->rb_node);
		if (n)
			first = rb_entry(n, struct vmap_area, rb_node);
		else
			goto found;
	}

found:
	if (addr + size > vend)
		goto overflow;

	va->va_start = addr;
	va->va_end = addr + size;
	va->flags = 0;
	__insert_vmap_area(va);
	free_vmap_cache = &va->rb_node;
	spin_unlock(&vmap_area_lock);

	BUG_ON(va->va_start & (align-1));
	BUG_ON(va->va_start < vstart);
	BUG_ON(va->va_end > vend);

	return va;

overflow:
	spin_unlock(&vmap_area_lock);
	if (!purged) {
		purge_vmap_area_lazy();
		purged = 1;
		goto retry;
	}
	if (printk_ratelimit())
		printk(KERN_WARNING
			"vmap allocation for size %lu failed: "
			"use vmalloc=<size> to increase size.\n", size);
	kfree(va);
	return ERR_PTR(-EBUSY);
}

static void __free_vmap_area(struct vmap_area *va)
{
	BUG_ON(RB_EMPTY_NODE(&va->rb_node));

	if (free_vmap_cache) {
		if (va->va_end < cached_vstart) {
			free_vmap_cache = NULL;
		} else {
			struct vmap_area *cache;
			cache = rb_entry(free_vmap_cache, struct vmap_area, rb_node);
			if (va->va_start <= cache->va_start) {
				free_vmap_cache = rb_prev(&va->rb_node);
				/*
				 * We don't try to update cached_hole_size or
				 * cached_align, but it won't go very wrong.
				 */
			}
		}
	}
	rb_erase(&va->rb_node, &vmap_area_root);
	RB_CLEAR_NODE(&va->rb_node);
	list_del_rcu(&va->list);

	/*
	 * Track the highest possible candidate for pcpu area
	 * allocation.  Areas outside of vmalloc area can be returned
	 * here too, consider only end addresses which fall inside
	 * vmalloc area proper.
	 */
	if (va->va_end > VMALLOC_START && va->va_end <= VMALLOC_END)
		vmap_area_pcpu_hole = max(vmap_area_pcpu_hole, va->va_end);

	kfree_rcu(va, rcu_head);
}

/*
 * Free a region of KVA allocated by alloc_vmap_area
 */
static void free_vmap_area(struct vmap_area *va)
{
	spin_lock(&vmap_area_lock);
	__free_vmap_area(va);
	spin_unlock(&vmap_area_lock);
}

/*
 * Clear the pagetable entries of a given vmap_area
 */
static void unmap_vmap_area(struct vmap_area *va)
{
	vunmap_page_range(va->va_start, va->va_end);
}

static void vmap_debug_free_range(unsigned long start, unsigned long end)
{
	/*
	 * Unmap page tables and force a TLB flush immediately if
	 * CONFIG_DEBUG_PAGEALLOC is set. This catches use after free
	 * bugs similarly to those in linear kernel virtual address
	 * space after a page has been freed.
	 *
	 * All the lazy freeing logic is still retained, in order to
	 * minimise intrusiveness of this debugging feature.
	 *
	 * This is going to be *slow* (linear kernel virtual address
	 * debugging doesn't do a broadcast TLB flush so it is a lot
	 * faster).
	 */
#ifdef CONFIG_DEBUG_PAGEALLOC
	vunmap_page_range(start, end);
	flush_tlb_kernel_range(start, end);
#endif
}

/*
 * lazy_max_pages is the maximum amount of virtual address space we gather up
 * before attempting to purge with a TLB flush.
 *
 * There is a tradeoff here: a larger number will cover more kernel page tables
 * and take slightly longer to purge, but it will linearly reduce the number of
 * global TLB flushes that must be performed. It would seem natural to scale
 * this number up linearly with the number of CPUs (because vmapping activity
 * could also scale linearly with the number of CPUs), however it is likely
 * that in practice, workloads might be constrained in other ways that mean
 * vmap activity will not scale linearly with CPUs. Also, I want to be
 * conservative and not introduce a big latency on huge systems, so go with
 * a less aggressive log scale. It will still be an improvement over the old
 * code, and it will be simple to change the scale factor if we find that it
 * becomes a problem on bigger systems.
 */
static unsigned long lazy_max_pages(void)
{
	unsigned int log;

	log = fls(num_online_cpus());

	return log * (32UL * 1024 * 1024 / PAGE_SIZE);
}

static atomic_t vmap_lazy_nr = ATOMIC_INIT(0);

/* for per-CPU blocks */
static void purge_fragmented_blocks_allcpus(void);

/*
 * called before a call to iounmap() if the caller wants vm_area_struct's
 * immediately freed.
 */
void set_iounmap_nonlazy(void)
{
	atomic_set(&vmap_lazy_nr, lazy_max_pages()+1);
}

/*
 * Purges all lazily-freed vmap areas.
 *
 * If sync is 0 then don't purge if there is already a purge in progress.
 * If force_flush is 1, then flush kernel TLBs between *start and *end even
 * if we found no lazy vmap areas to unmap (callers can use this to optimise
 * their own TLB flushing).
 * Returns with *start = min(*start, lowest purged address)
 *              *end = max(*end, highest purged address)
 */
static void __purge_vmap_area_lazy(unsigned long *start, unsigned long *end,
					int sync, int force_flush)
{
	static DEFINE_SPINLOCK(purge_lock);
	LIST_HEAD(valist);
	struct vmap_area *va;
	struct vmap_area *n_va;
	int nr = 0;

	/*
	 * If sync is 0 but force_flush is 1, we'll go sync anyway but callers
	 * should not expect such behaviour. This just simplifies locking for
	 * the case that isn't actually used at the moment anyway.
	 */
	if (!sync && !force_flush) {
		if (!spin_trylock(&purge_lock))
			return;
	} else
		spin_lock(&purge_lock);

	if (sync)
		purge_fragmented_blocks_allcpus();

	rcu_read_lock();
	list_for_each_entry_rcu(va, &vmap_area_list, list) {
		if (va->flags & VM_LAZY_FREE) {
			if (va->va_start < *start)
				*start = va->va_start;
			if (va->va_end > *end)
				*end = va->va_end;
			nr += (va->va_end - va->va_start) >> PAGE_SHIFT;
			list_add_tail(&va->purge_list, &valist);
			va->flags |= VM_LAZY_FREEING;
			va->flags &= ~VM_LAZY_FREE;
		}
	}
	rcu_read_unlock();

	if (nr)
		atomic_sub(nr, &vmap_lazy_nr);

	if (nr || force_flush)
		flush_tlb_kernel_range(*start, *end);

	if (nr) {
		spin_lock(&vmap_area_lock);
		list_for_each_entry_safe(va, n_va, &valist, purge_list)
			__free_vmap_area(va);
		spin_unlock(&vmap_area_lock);
	}
	spin_unlock(&purge_lock);
}

/*
 * Kick off a purge of the outstanding lazy areas. Don't bother if somebody
 * is already purging.
 */
static void try_purge_vmap_area_lazy(void)
{
	unsigned long start = ULONG_MAX, end = 0;

	__purge_vmap_area_lazy(&start, &end, 0, 0);
}

/*
 * Kick off a purge of the outstanding lazy areas.
 */
static void purge_vmap_area_lazy(void)
{
	unsigned long start = ULONG_MAX, end = 0;

	__purge_vmap_area_lazy(&start, &end, 1, 0);
}

/*
 * Free a vmap area, caller ensuring that the area has been unmapped
 * and flush_cache_vunmap had been called for the correct range
 * previously.
 */
static void free_vmap_area_noflush(struct vmap_area *va)
{
	va->flags |= VM_LAZY_FREE;
	atomic_add((va->va_end - va->va_start) >> PAGE_SHIFT, &vmap_lazy_nr);
	if (unlikely(atomic_read(&vmap_lazy_nr) > lazy_max_pages()))
		try_purge_vmap_area_lazy();
}

/*
 * Free and unmap a vmap area, caller ensuring flush_cache_vunmap had been
 * called for the correct range previously.
 */
static void free_unmap_vmap_area_noflush(struct vmap_area *va)
{
	unmap_vmap_area(va);
	free_vmap_area_noflush(va);
}

/*
 * Free and unmap a vmap area
 */
static void free_unmap_vmap_area(struct vmap_area *va)
{
	flush_cache_vunmap(va->va_start, va->va_end);
	free_unmap_vmap_area_noflush(va);
}

static struct vmap_area *find_vmap_area(unsigned long addr)
{
	struct vmap_area *va;

	spin_lock(&vmap_area_lock);
	va = __find_vmap_area(addr);
	spin_unlock(&vmap_area_lock);

	return va;
}

static void free_unmap_vmap_area_addr(unsigned long addr)
{
	struct vmap_area *va;

	va = find_vmap_area(addr);
	BUG_ON(!va);
	free_unmap_vmap_area(va);
}


/*** Per cpu kva allocator ***/

/*
 * vmap space is limited especially on 32 bit architectures. Ensure there is
 * room for at least 16 percpu vmap blocks per CPU.
 */
/*
 * If we had a constant VMALLOC_START and VMALLOC_END, we'd like to be able
 * to #define VMALLOC_SPACE		(VMALLOC_END-VMALLOC_START). Guess
 * instead (we just need a rough idea)
 */
#if BITS_PER_LONG == 32
#define VMALLOC_SPACE		(128UL*1024*1024)
#else
#define VMALLOC_SPACE		(128UL*1024*1024*1024)
#endif

#define VMALLOC_PAGES		(VMALLOC_SPACE / PAGE_SIZE)
#define VMAP_MAX_ALLOC		BITS_PER_LONG	/* 256K with 4K pages */
#define VMAP_BBMAP_BITS_MAX	1024	/* 4MB with 4K pages */
#define VMAP_BBMAP_BITS_MIN	(VMAP_MAX_ALLOC*2)
#define VMAP_MIN(x, y)		((x) < (y) ? (x) : (y)) /* can't use min() */
#define VMAP_MAX(x, y)		((x) > (y) ? (x) : (y)) /* can't use max() */
#define VMAP_BBMAP_BITS		\
		VMAP_MIN(VMAP_BBMAP_BITS_MAX,	\
		VMAP_MAX(VMAP_BBMAP_BITS_MIN,	\
			VMALLOC_PAGES / roundup_pow_of_two(NR_CPUS) / 16))

#define VMAP_BLOCK_SIZE		(VMAP_BBMAP_BITS * PAGE_SIZE)

static bool vmap_initialized __read_mostly = false;

struct vmap_block_queue {
	spinlock_t lock;
	struct list_head free;
};

struct vmap_block {
	spinlock_t lock;
	struct vmap_area *va;
	struct vmap_block_queue *vbq;
	unsigned long free, dirty;
	DECLARE_BITMAP(alloc_map, VMAP_BBMAP_BITS);
	DECLARE_BITMAP(dirty_map, VMAP_BBMAP_BITS);
	struct list_head free_list;
	struct rcu_head rcu_head;
	struct list_head purge;
};

/* Queue of free and dirty vmap blocks, for allocation and flushing purposes */
static DEFINE_PER_CPU(struct vmap_block_queue, vmap_block_queue);

/*
 * Radix tree of vmap blocks, indexed by address, to quickly find a vmap block
 * in the free path. Could get rid of this if we change the API to return a
 * "cookie" from alloc, to be passed to free. But no big deal yet.
 */
static DEFINE_SPINLOCK(vmap_block_tree_lock);
static RADIX_TREE(vmap_block_tree, GFP_ATOMIC);

/*
 * We should probably have a fallback mechanism to allocate virtual memory
 * out of partially filled vmap blocks. However vmap block sizing should be
 * fairly reasonable according to the vmalloc size, so it shouldn't be a
 * big problem.
 */

static unsigned long addr_to_vb_idx(unsigned long addr)
{
	addr -= VMALLOC_START & ~(VMAP_BLOCK_SIZE-1);
	addr /= VMAP_BLOCK_SIZE;
	return addr;
}

static struct vmap_block *new_vmap_block(gfp_t gfp_mask)
{
	struct vmap_block_queue *vbq;
	struct vmap_block *vb;
	struct vmap_area *va;
	unsigned long vb_idx;
	int node, err;

	node = numa_node_id();

	vb = kmalloc_node(sizeof(struct vmap_block),
			gfp_mask & GFP_RECLAIM_MASK, node);
	if (unlikely(!vb))
		return ERR_PTR(-ENOMEM);

	va = alloc_vmap_area(VMAP_BLOCK_SIZE, VMAP_BLOCK_SIZE,
					VMALLOC_START, VMALLOC_END,
					node, gfp_mask);
	if (IS_ERR(va)) {
		kfree(vb);
		return ERR_CAST(va);
	}

	err = radix_tree_preload(gfp_mask);
	if (unlikely(err)) {
		kfree(vb);
		free_vmap_area(va);
		return ERR_PTR(err);
	}

	spin_lock_init(&vb->lock);
	vb->va = va;
	vb->free = VMAP_BBMAP_BITS;
	vb->dirty = 0;
	bitmap_zero(vb->alloc_map, VMAP_BBMAP_BITS);
	bitmap_zero(vb->dirty_map, VMAP_BBMAP_BITS);
	INIT_LIST_HEAD(&vb->free_list);

	vb_idx = addr_to_vb_idx(va->va_start);
	spin_lock(&vmap_block_tree_lock);
	err = radix_tree_insert(&vmap_block_tree, vb_idx, vb);
	spin_unlock(&vmap_block_tree_lock);
	BUG_ON(err);
	radix_tree_preload_end();

	vbq = &get_cpu_var(vmap_block_queue);
	vb->vbq = vbq;
	spin_lock(&vbq->lock);
	list_add_rcu(&vb->free_list, &vbq->free);
	spin_unlock(&vbq->lock);
	put_cpu_var(vmap_block_queue);

	return vb;
}

static void free_vmap_block(struct vmap_block *vb)
{
	struct vmap_block *tmp;
	unsigned long vb_idx;

	vb_idx = addr_to_vb_idx(vb->va->va_start);
	spin_lock(&vmap_block_tree_lock);
	tmp = radix_tree_delete(&vmap_block_tree, vb_idx);
	spin_unlock(&vmap_block_tree_lock);
	BUG_ON(tmp != vb);

	free_vmap_area_noflush(vb->va);
	kfree_rcu(vb, rcu_head);
}

static void purge_fragmented_blocks(int cpu)
{
	LIST_HEAD(purge);
	struct vmap_block *vb;
	struct vmap_block *n_vb;
	struct vmap_block_queue *vbq = &per_cpu(vmap_block_queue, cpu);

	rcu_read_lock();
	list_for_each_entry_rcu(vb, &vbq->free, free_list) {

		if (!(vb->free + vb->dirty == VMAP_BBMAP_BITS && vb->dirty != VMAP_BBMAP_BITS))
			continue;

		spin_lock(&vb->lock);
		if (vb->free + vb->dirty == VMAP_BBMAP_BITS && vb->dirty != VMAP_BBMAP_BITS) {
			vb->free = 0; /* prevent further allocs after releasing lock */
			vb->dirty = VMAP_BBMAP_BITS; /* prevent purging it again */
			bitmap_fill(vb->alloc_map, VMAP_BBMAP_BITS);
			bitmap_fill(vb->dirty_map, VMAP_BBMAP_BITS);
			spin_lock(&vbq->lock);
			list_del_rcu(&vb->free_list);
			spin_unlock(&vbq->lock);
			spin_unlock(&vb->lock);
			list_add_tail(&vb->purge, &purge);
		} else
			spin_unlock(&vb->lock);
	}
	rcu_read_unlock();

	list_for_each_entry_safe(vb, n_vb, &purge, purge) {
		list_del(&vb->purge);
		free_vmap_block(vb);
	}
}

static void purge_fragmented_blocks_thiscpu(void)
{
	purge_fragmented_blocks(smp_processor_id());
}

static void purge_fragmented_blocks_allcpus(void)
{
	int cpu;

	for_each_possible_cpu(cpu)
		purge_fragmented_blocks(cpu);
}

static void *vb_alloc(unsigned long size, gfp_t gfp_mask)
{
	struct vmap_block_queue *vbq;
	struct vmap_block *vb;
	unsigned long addr = 0;
	unsigned int order;
	int purge = 0;

	BUG_ON(size & ~PAGE_MASK);
	BUG_ON(size > PAGE_SIZE*VMAP_MAX_ALLOC);
	order = get_order(size);

again:
	rcu_read_lock();
	vbq = &get_cpu_var(vmap_block_queue);
	list_for_each_entry_rcu(vb, &vbq->free, free_list) {
		int i;

		spin_lock(&vb->lock);
		if (vb->free < 1UL << order)
			goto next;

		i = bitmap_find_free_region(vb->alloc_map,
						VMAP_BBMAP_BITS, order);

		if (i < 0) {
			if (vb->free + vb->dirty == VMAP_BBMAP_BITS) {
				/* fragmented and no outstanding allocations */
				BUG_ON(vb->dirty != VMAP_BBMAP_BITS);
				purge = 1;
			}
			goto next;
		}
		addr = vb->va->va_start + (i << PAGE_SHIFT);
		BUG_ON(addr_to_vb_idx(addr) !=
				addr_to_vb_idx(vb->va->va_start));
		vb->free -= 1UL << order;
		if (vb->free == 0) {
			spin_lock(&vbq->lock);
			list_del_rcu(&vb->free_list);
			spin_unlock(&vbq->lock);
		}
		spin_unlock(&vb->lock);
		break;
next:
		spin_unlock(&vb->lock);
	}

	if (purge)
		purge_fragmented_blocks_thiscpu();

	put_cpu_var(vmap_block_queue);
	rcu_read_unlock();

	if (!addr) {
		vb = new_vmap_block(gfp_mask);
		if (IS_ERR(vb))
			return vb;
		goto again;
	}

	return (void *)addr;
}

static void vb_free(const void *addr, unsigned long size)
{
	unsigned long offset;
	unsigned long vb_idx;
	unsigned int order;
	struct vmap_block *vb;

	BUG_ON(size & ~PAGE_MASK);
	BUG_ON(size > PAGE_SIZE*VMAP_MAX_ALLOC);

	flush_cache_vunmap((unsigned long)addr, (unsigned long)addr + size);

	order = get_order(size);

	offset = (unsigned long)addr & (VMAP_BLOCK_SIZE - 1);

	vb_idx = addr_to_vb_idx((unsigned long)addr);
	rcu_read_lock();
	vb = radix_tree_lookup(&vmap_block_tree, vb_idx);
	rcu_read_unlock();
	BUG_ON(!vb);

	vunmap_page_range((unsigned long)addr, (unsigned long)addr + size);

	spin_lock(&vb->lock);
	BUG_ON(bitmap_allocate_region(vb->dirty_map, offset >> PAGE_SHIFT, order));

	vb->dirty += 1UL << order;
	if (vb->dirty == VMAP_BBMAP_BITS) {
		BUG_ON(vb->free);
		spin_unlock(&vb->lock);
		free_vmap_block(vb);
	} else
		spin_unlock(&vb->lock);
}

/**
 * vm_unmap_aliases - unmap outstanding lazy aliases in the vmap layer
 *
 * The vmap/vmalloc layer lazily flushes kernel virtual mappings primarily
 * to amortize TLB flushing overheads. What this means is that any page you
 * have now, may, in a former life, have been mapped into kernel virtual
 * address by the vmap layer and so there might be some CPUs with TLB entries
 * still referencing that page (additional to the regular 1:1 kernel mapping).
 *
 * vm_unmap_aliases flushes all such lazy mappings. After it returns, we can
 * be sure that none of the pages we have control over will have any aliases
 * from the vmap layer.
 */
void vm_unmap_aliases(void)
{
	unsigned long start = ULONG_MAX, end = 0;
	int cpu;
	int flush = 0;

	if (unlikely(!vmap_initialized))
		return;

	for_each_possible_cpu(cpu) {
		struct vmap_block_queue *vbq = &per_cpu(vmap_block_queue, cpu);
		struct vmap_block *vb;

		rcu_read_lock();
		list_for_each_entry_rcu(vb, &vbq->free, free_list) {
			int i;

			spin_lock(&vb->lock);
			i = find_first_bit(vb->dirty_map, VMAP_BBMAP_BITS);
			while (i < VMAP_BBMAP_BITS) {
				unsigned long s, e;
				int j;
				j = find_next_zero_bit(vb->dirty_map,
					VMAP_BBMAP_BITS, i);

				s = vb->va->va_start + (i << PAGE_SHIFT);
				e = vb->va->va_start + (j << PAGE_SHIFT);
				flush = 1;

				if (s < start)
					start = s;
				if (e > end)
					end = e;

				i = j;
				i = find_next_bit(vb->dirty_map,
							VMAP_BBMAP_BITS, i);
			}
			spin_unlock(&vb->lock);
		}
		rcu_read_unlock();
	}

	__purge_vmap_area_lazy(&start, &end, 1, flush);
}
EXPORT_SYMBOL_GPL(vm_unmap_aliases);

/**
 * vm_unmap_ram - unmap linear kernel address space set up by vm_map_ram
 * @mem: the pointer returned by vm_map_ram
 * @count: the count passed to that vm_map_ram call (cannot unmap partial)
 */
void vm_unmap_ram(const void *mem, unsigned int count)
{
	unsigned long size = count << PAGE_SHIFT;
	unsigned long addr = (unsigned long)mem;

	BUG_ON(!addr);
	BUG_ON(addr < VMALLOC_START);
	BUG_ON(addr > VMALLOC_END);
	BUG_ON(addr & (PAGE_SIZE-1));

	debug_check_no_locks_freed(mem, size);
	vmap_debug_free_range(addr, addr+size);

	if (likely(count <= VMAP_MAX_ALLOC))
		vb_free(mem, size);
	else
		free_unmap_vmap_area_addr(addr);
}
EXPORT_SYMBOL(vm_unmap_ram);

/**
 * vm_map_ram - map pages linearly into kernel virtual address (vmalloc space)
 * @pages: an array of pointers to the pages to be mapped
 * @count: number of pages
 * @node: prefer to allocate data structures on this node
 * @prot: memory protection to use. PAGE_KERNEL for regular RAM
 *
 * Returns: a pointer to the address that has been mapped, or %NULL on failure
 */
void *vm_map_ram(struct page **pages, unsigned int count, int node, pgprot_t prot)
{
	unsigned long size = count << PAGE_SHIFT;
	unsigned long addr;
	void *mem;

	if (likely(count <= VMAP_MAX_ALLOC)) {
		mem = vb_alloc(size, GFP_KERNEL);
		if (IS_ERR(mem))
			return NULL;
		addr = (unsigned long)mem;
	} else {
		struct vmap_area *va;
		va = alloc_vmap_area(size, PAGE_SIZE,
				VMALLOC_START, VMALLOC_END, node, GFP_KERNEL);
		if (IS_ERR(va))
			return NULL;

		addr = va->va_start;
		mem = (void *)addr;
	}
	if (vmap_page_range(addr, addr + size, prot, pages) < 0) {
		vm_unmap_ram(mem, count);
		return NULL;
	}
	return mem;
}
EXPORT_SYMBOL(vm_map_ram);

/**
 * vm_area_add_early - add vmap area early during boot
 * @vm: vm_struct to add
 *
 * This function is used to add fixed kernel vm area to vmlist before
 * vmalloc_init() is called.  @vm->addr, @vm->size, and @vm->flags
 * should contain proper values and the other fields should be zero.
 *
 * DO NOT USE THIS FUNCTION UNLESS YOU KNOW WHAT YOU'RE DOING.
 */
void __init vm_area_add_early(struct vm_struct *vm)
{
	struct vm_struct *tmp, **p;

	BUG_ON(vmap_initialized);
	for (p = &vmlist; (tmp = *p) != NULL; p = &tmp->next) {
		if (tmp->addr >= vm->addr) {
			BUG_ON(tmp->addr < vm->addr + vm->size);
			break;
		} else
			BUG_ON(tmp->addr + tmp->size > vm->addr);
	}
	vm->next = *p;
	*p = vm;
}

/**
 * vm_area_register_early - register vmap area early during boot
 * @vm: vm_struct to register
 * @align: requested alignment
 *
 * This function is used to register kernel vm area before
 * vmalloc_init() is called.  @vm->size and @vm->flags should contain
 * proper values on entry and other fields should be zero.  On return,
 * vm->addr contains the allocated address.
 *
 * DO NOT USE THIS FUNCTION UNLESS YOU KNOW WHAT YOU'RE DOING.
 */
void __init vm_area_register_early(struct vm_struct *vm, size_t align)
{
	static size_t vm_init_off __initdata;
	unsigned long addr;

	addr = ALIGN(VMALLOC_START + vm_init_off, align);
	vm_init_off = PFN_ALIGN(addr + vm->size) - VMALLOC_START;

	vm->addr = (void *)addr;

	vm_area_add_early(vm);
}

void __init vmalloc_init(void)
{
	struct vmap_area *va;
	struct vm_struct *tmp;
	int i;

	for_each_possible_cpu(i) {
		struct vmap_block_queue *vbq;

		vbq = &per_cpu(vmap_block_queue, i);
		spin_lock_init(&vbq->lock);
		INIT_LIST_HEAD(&vbq->free);
	}

	/* Import existing vmlist entries. */
	for (tmp = vmlist; tmp; tmp = tmp->next) {
		va = kzalloc(sizeof(struct vmap_area), GFP_NOWAIT);
		va->flags = tmp->flags | VM_VM_AREA;
		va->va_start = (unsigned long)tmp->addr;
		va->va_end = va->va_start + tmp->size;
		__insert_vmap_area(va);
	}

	vmap_area_pcpu_hole = VMALLOC_END;

	vmap_initialized = true;
}

/**
 * map_kernel_range_noflush - map kernel VM area with the specified pages
 * @addr: start of the VM area to map
 * @size: size of the VM area to map
 * @prot: page protection flags to use
 * @pages: pages to map
 *
 * Map PFN_UP(@size) pages at @addr.  The VM area @addr and @size
 * specify should have been allocated using get_vm_area() and its
 * friends.
 *
 * NOTE:
 * This function does NOT do any cache flushing.  The caller is
 * responsible for calling flush_cache_vmap() on to-be-mapped areas
 * before calling this function.
 *
 * RETURNS:
 * The number of pages mapped on success, -errno on failure.
 */
int map_kernel_range_noflush(unsigned long addr, unsigned long size,
			     pgprot_t prot, struct page **pages)
{
	return vmap_page_range_noflush(addr, addr + size, prot, pages);
}

/**
 * unmap_kernel_range_noflush - unmap kernel VM area
 * @addr: start of the VM area to unmap
 * @size: size of the VM area to unmap
 *
 * Unmap PFN_UP(@size) pages at @addr.  The VM area @addr and @size
 * specify should have been allocated using get_vm_area() and its
 * friends.
 *
 * NOTE:
 * This function does NOT do any cache flushing.  The caller is
 * responsible for calling flush_cache_vunmap() on to-be-mapped areas
 * before calling this function and flush_tlb_kernel_range() after.
 */
void unmap_kernel_range_noflush(unsigned long addr, unsigned long size)
{
	vunmap_page_range(addr, addr + size);
}
EXPORT_SYMBOL_GPL(unmap_kernel_range_noflush);

/**
 * unmap_kernel_range - unmap kernel VM area and flush cache and TLB
 * @addr: start of the VM area to unmap
 * @size: size of the VM area to unmap
 *
 * Similar to unmap_kernel_range_noflush() but flushes vcache before
 * the unmapping and tlb after.
 */
void unmap_kernel_range(unsigned long addr, unsigned long size)
{
	unsigned long end = addr + size;

	flush_cache_vunmap(addr, end);
	vunmap_page_range(addr, end);
	flush_tlb_kernel_range(addr, end);
}

int map_vm_area(struct vm_struct *area, pgprot_t prot, struct page ***pages)
{
	unsigned long addr = (unsigned long)area->addr;
	unsigned long end = addr + area->size - PAGE_SIZE;
	int err;

	err = vmap_page_range(addr, end, prot, *pages);
	if (err > 0) {
		*pages += err;
		err = 0;
	}

	return err;
}
EXPORT_SYMBOL_GPL(map_vm_area);

/*** Old vmalloc interfaces ***/
DEFINE_RWLOCK(vmlist_lock);
struct vm_struct *vmlist;

static void setup_vmalloc_vm(struct vm_struct *vm, struct vmap_area *va,
			      unsigned long flags, void *caller)
{
	vm->flags = flags;
	vm->addr = (void *)va->va_start;
	vm->size = va->va_end - va->va_start;
	vm->caller = caller;
	va->vm = vm;
	va->flags |= VM_VM_AREA;
}
<<<<<<< HEAD

static void insert_vmalloc_vmlist(struct vm_struct *vm)
{
	struct vm_struct *tmp, **p;

=======

static void insert_vmalloc_vmlist(struct vm_struct *vm)
{
	struct vm_struct *tmp, **p;

>>>>>>> 3f6240f3
	vm->flags &= ~VM_UNLIST;
	write_lock(&vmlist_lock);
	for (p = &vmlist; (tmp = *p) != NULL; p = &tmp->next) {
		if (tmp->addr >= vm->addr)
			break;
	}
	vm->next = *p;
	*p = vm;
	write_unlock(&vmlist_lock);
}

static void insert_vmalloc_vm(struct vm_struct *vm, struct vmap_area *va,
			      unsigned long flags, void *caller)
{
	setup_vmalloc_vm(vm, va, flags, caller);
	insert_vmalloc_vmlist(vm);
}

static struct vm_struct *__get_vm_area_node(unsigned long size,
		unsigned long align, unsigned long flags, unsigned long start,
		unsigned long end, int node, gfp_t gfp_mask, void *caller)
{
	struct vmap_area *va;
	struct vm_struct *area;

	BUG_ON(in_interrupt());
	if (flags & VM_IOREMAP) {
		int bit = fls(size);

		if (bit > IOREMAP_MAX_ORDER)
			bit = IOREMAP_MAX_ORDER;
		else if (bit < PAGE_SHIFT)
			bit = PAGE_SHIFT;

		align = 1ul << bit;
	}

	size = PAGE_ALIGN(size);
	if (unlikely(!size))
		return NULL;

	area = kzalloc_node(sizeof(*area), gfp_mask & GFP_RECLAIM_MASK, node);
	if (unlikely(!area))
		return NULL;

	/*
	 * We always allocate a guard page.
	 */
	size += PAGE_SIZE;

	va = alloc_vmap_area(size, align, start, end, node, gfp_mask);
	if (IS_ERR(va)) {
		kfree(area);
		return NULL;
	}

	/*
	 * When this function is called from __vmalloc_node_range,
	 * we do not add vm_struct to vmlist here to avoid
	 * accessing uninitialized members of vm_struct such as
	 * pages and nr_pages fields. They will be set later.
	 * To distinguish it from others, we use a VM_UNLIST flag.
	 */
	if (flags & VM_UNLIST)
		setup_vmalloc_vm(area, va, flags, caller);
	else
		insert_vmalloc_vm(area, va, flags, caller);

	return area;
}

struct vm_struct *__get_vm_area(unsigned long size, unsigned long flags,
				unsigned long start, unsigned long end)
{
	return __get_vm_area_node(size, 1, flags, start, end, -1, GFP_KERNEL,
						__builtin_return_address(0));
}
EXPORT_SYMBOL_GPL(__get_vm_area);

struct vm_struct *__get_vm_area_caller(unsigned long size, unsigned long flags,
				       unsigned long start, unsigned long end,
				       void *caller)
{
	return __get_vm_area_node(size, 1, flags, start, end, -1, GFP_KERNEL,
				  caller);
}

/**
 *	get_vm_area  -  reserve a contiguous kernel virtual area
 *	@size:		size of the area
 *	@flags:		%VM_IOREMAP for I/O mappings or VM_ALLOC
 *
 *	Search an area of @size in the kernel virtual mapping area,
 *	and reserved it for out purposes.  Returns the area descriptor
 *	on success or %NULL on failure.
 */
struct vm_struct *get_vm_area(unsigned long size, unsigned long flags)
{
	return __get_vm_area_node(size, 1, flags, VMALLOC_START, VMALLOC_END,
				-1, GFP_KERNEL, __builtin_return_address(0));
}

struct vm_struct *get_vm_area_caller(unsigned long size, unsigned long flags,
				void *caller)
{
	return __get_vm_area_node(size, 1, flags, VMALLOC_START, VMALLOC_END,
						-1, GFP_KERNEL, caller);
}

static struct vm_struct *find_vm_area(const void *addr)
{
	struct vmap_area *va;

	va = find_vmap_area((unsigned long)addr);
	if (va && va->flags & VM_VM_AREA)
		return va->vm;

	return NULL;
}

/**
 *	remove_vm_area  -  find and remove a continuous kernel virtual area
 *	@addr:		base address
 *
 *	Search for the kernel VM area starting at @addr, and remove it.
 *	This function returns the found VM area, but using it is NOT safe
 *	on SMP machines, except for its size or flags.
 */
struct vm_struct *remove_vm_area(const void *addr)
{
	struct vmap_area *va;

	va = find_vmap_area((unsigned long)addr);
	if (va && va->flags & VM_VM_AREA) {
<<<<<<< HEAD
		struct vm_struct *vm = va->vm;
=======
		struct vm_struct *vm = va->private;
>>>>>>> 3f6240f3

		if (!(vm->flags & VM_UNLIST)) {
			struct vm_struct *tmp, **p;
			/*
			 * remove from list and disallow access to
			 * this vm_struct before unmap. (address range
			 * confliction is maintained by vmap.)
			 */
			write_lock(&vmlist_lock);
			for (p = &vmlist; (tmp = *p) != vm; p = &tmp->next)
				;
			*p = tmp->next;
			write_unlock(&vmlist_lock);
		}

		vmap_debug_free_range(va->va_start, va->va_end);
		free_unmap_vmap_area(va);
		vm->size -= PAGE_SIZE;

		return vm;
	}
	return NULL;
}

static void __vunmap(const void *addr, int deallocate_pages)
{
	struct vm_struct *area;

	if (!addr)
		return;

	if ((PAGE_SIZE-1) & (unsigned long)addr) {
		WARN(1, KERN_ERR "Trying to vfree() bad address (%p)\n", addr);
		return;
	}

	area = remove_vm_area(addr);
	if (unlikely(!area)) {
		WARN(1, KERN_ERR "Trying to vfree() nonexistent vm area (%p)\n",
				addr);
		return;
	}

	debug_check_no_locks_freed(addr, area->size);
	debug_check_no_obj_freed(addr, area->size);

	if (deallocate_pages) {
		int i;

		for (i = 0; i < area->nr_pages; i++) {
			struct page *page = area->pages[i];

			BUG_ON(!page);
			__free_page(page);
		}

		if (area->flags & VM_VPAGES)
			vfree(area->pages);
		else
			kfree(area->pages);
	}

	kfree(area);
	return;
}

/**
 *	vfree  -  release memory allocated by vmalloc()
 *	@addr:		memory base address
 *
 *	Free the virtually continuous memory area starting at @addr, as
 *	obtained from vmalloc(), vmalloc_32() or __vmalloc(). If @addr is
 *	NULL, no operation is performed.
 *
 *	Must not be called in interrupt context.
 */
void vfree(const void *addr)
{
	BUG_ON(in_interrupt());

	kmemleak_free(addr);

	__vunmap(addr, 1);
}
EXPORT_SYMBOL(vfree);

/**
 *	vunmap  -  release virtual mapping obtained by vmap()
 *	@addr:		memory base address
 *
 *	Free the virtually contiguous memory area starting at @addr,
 *	which was created from the page array passed to vmap().
 *
 *	Must not be called in interrupt context.
 */
void vunmap(const void *addr)
{
	BUG_ON(in_interrupt());
	might_sleep();
	__vunmap(addr, 0);
}
EXPORT_SYMBOL(vunmap);

/**
 *	vmap  -  map an array of pages into virtually contiguous space
 *	@pages:		array of page pointers
 *	@count:		number of pages to map
 *	@flags:		vm_area->flags
 *	@prot:		page protection for the mapping
 *
 *	Maps @count pages from @pages into contiguous kernel virtual
 *	space.
 */
void *vmap(struct page **pages, unsigned int count,
		unsigned long flags, pgprot_t prot)
{
	struct vm_struct *area;

	might_sleep();

	if (count > totalram_pages)
		return NULL;

	area = get_vm_area_caller((count << PAGE_SHIFT), flags,
					__builtin_return_address(0));
	if (!area)
		return NULL;

	if (map_vm_area(area, prot, &pages)) {
		vunmap(area->addr);
		return NULL;
	}

	return area->addr;
}
EXPORT_SYMBOL(vmap);

static void *__vmalloc_node(unsigned long size, unsigned long align,
			    gfp_t gfp_mask, pgprot_t prot,
			    int node, void *caller);
static void *__vmalloc_area_node(struct vm_struct *area, gfp_t gfp_mask,
				 pgprot_t prot, int node, void *caller)
{
	const int order = 0;
	struct page **pages;
	unsigned int nr_pages, array_size, i;
	gfp_t nested_gfp = (gfp_mask & GFP_RECLAIM_MASK) | __GFP_ZERO;

	nr_pages = (area->size - PAGE_SIZE) >> PAGE_SHIFT;
	array_size = (nr_pages * sizeof(struct page *));

	area->nr_pages = nr_pages;
	/* Please note that the recursion is strictly bounded. */
	if (array_size > PAGE_SIZE) {
		pages = __vmalloc_node(array_size, 1, nested_gfp|__GFP_HIGHMEM,
				PAGE_KERNEL, node, caller);
		area->flags |= VM_VPAGES;
	} else {
		pages = kmalloc_node(array_size, nested_gfp, node);
	}
	area->pages = pages;
	area->caller = caller;
	if (!area->pages) {
		remove_vm_area(area->addr);
		kfree(area);
		return NULL;
	}

	for (i = 0; i < area->nr_pages; i++) {
		struct page *page;
		gfp_t tmp_mask = gfp_mask | __GFP_NOWARN;

		if (node < 0)
			page = alloc_page(tmp_mask);
		else
			page = alloc_pages_node(node, tmp_mask, order);

		if (unlikely(!page)) {
			/* Successfully allocated i pages, free them in __vunmap() */
			area->nr_pages = i;
			goto fail;
		}
		area->pages[i] = page;
	}

	if (map_vm_area(area, prot, &pages))
		goto fail;
	return area->addr;

fail:
	warn_alloc_failed(gfp_mask, order,
			  "vmalloc: allocation failure, allocated %ld of %ld bytes\n",
			  (area->nr_pages*PAGE_SIZE), area->size);
	vfree(area->addr);
	return NULL;
}

/**
 *	__vmalloc_node_range  -  allocate virtually contiguous memory
 *	@size:		allocation size
 *	@align:		desired alignment
 *	@start:		vm area range start
 *	@end:		vm area range end
 *	@gfp_mask:	flags for the page level allocator
 *	@prot:		protection mask for the allocated pages
 *	@node:		node to use for allocation or -1
 *	@caller:	caller's return address
 *
 *	Allocate enough pages to cover @size from the page level
 *	allocator with @gfp_mask flags.  Map them into contiguous
 *	kernel virtual space, using a pagetable protection of @prot.
 */
void *__vmalloc_node_range(unsigned long size, unsigned long align,
			unsigned long start, unsigned long end, gfp_t gfp_mask,
			pgprot_t prot, int node, void *caller)
{
	struct vm_struct *area;
	void *addr;
	unsigned long real_size = size;
#ifdef CONFIG_FIX_MOVABLE_ZONE
	unsigned long total_pages = total_unmovable_pages;
#else
	unsigned long total_pages = totalram_pages;
#endif

	size = PAGE_ALIGN(size);
<<<<<<< HEAD
	if (!size || (size >> PAGE_SHIFT) > totalram_pages)
		goto fail;
=======
	if (!size || (size >> PAGE_SHIFT) > total_pages)
		return NULL;

	area = __get_vm_area_node(size, align, VM_ALLOC | VM_UNLIST,
				  start, end, node, gfp_mask, caller);
>>>>>>> 3f6240f3

	area = __get_vm_area_node(size, align, VM_ALLOC | VM_UNLIST,
				  start, end, node, gfp_mask, caller);
	if (!area)
		goto fail;

	addr = __vmalloc_area_node(area, gfp_mask, prot, node, caller);
	if (!addr)
		return NULL;

	/*
	 * In this function, newly allocated vm_struct is not added
	 * to vmlist at __get_vm_area_node(). so, it is added here.
	 */
	insert_vmalloc_vmlist(area);

	/*
	 * A ref_count = 3 is needed because the vm_struct and vmap_area
	 * structures allocated in the __get_vm_area_node() function contain
	 * references to the virtual address of the vmalloc'ed block.
	 */
	kmemleak_alloc(addr, real_size, 3, gfp_mask);

	return addr;

fail:
	warn_alloc_failed(gfp_mask, 0,
			  "vmalloc: allocation failure: %lu bytes\n",
			  real_size);
	return NULL;
}

/**
 *	__vmalloc_node  -  allocate virtually contiguous memory
 *	@size:		allocation size
 *	@align:		desired alignment
 *	@gfp_mask:	flags for the page level allocator
 *	@prot:		protection mask for the allocated pages
 *	@node:		node to use for allocation or -1
 *	@caller:	caller's return address
 *
 *	Allocate enough pages to cover @size from the page level
 *	allocator with @gfp_mask flags.  Map them into contiguous
 *	kernel virtual space, using a pagetable protection of @prot.
 */
static void *__vmalloc_node(unsigned long size, unsigned long align,
			    gfp_t gfp_mask, pgprot_t prot,
			    int node, void *caller)
{
	return __vmalloc_node_range(size, align, VMALLOC_START, VMALLOC_END,
				gfp_mask, prot, node, caller);
}

void *__vmalloc(unsigned long size, gfp_t gfp_mask, pgprot_t prot)
{
	return __vmalloc_node(size, 1, gfp_mask, prot, -1,
				__builtin_return_address(0));
}
EXPORT_SYMBOL(__vmalloc);

static inline void *__vmalloc_node_flags(unsigned long size,
					int node, gfp_t flags)
{
	return __vmalloc_node(size, 1, flags, PAGE_KERNEL,
					node, __builtin_return_address(0));
}

/**
 *	vmalloc  -  allocate virtually contiguous memory
 *	@size:		allocation size
 *	Allocate enough pages to cover @size from the page level
 *	allocator and map them into contiguous kernel virtual space.
 *
 *	For tight control over page level allocator and protection flags
 *	use __vmalloc() instead.
 */
void *vmalloc(unsigned long size)
{
	return __vmalloc_node_flags(size, -1, GFP_KERNEL | __GFP_HIGHMEM);
}
EXPORT_SYMBOL(vmalloc);

/**
 *	vzalloc - allocate virtually contiguous memory with zero fill
 *	@size:	allocation size
 *	Allocate enough pages to cover @size from the page level
 *	allocator and map them into contiguous kernel virtual space.
 *	The memory allocated is set to zero.
 *
 *	For tight control over page level allocator and protection flags
 *	use __vmalloc() instead.
 */
void *vzalloc(unsigned long size)
{
	return __vmalloc_node_flags(size, -1,
				GFP_KERNEL | __GFP_HIGHMEM | __GFP_ZERO);
}
EXPORT_SYMBOL(vzalloc);

/**
 * vmalloc_user - allocate zeroed virtually contiguous memory for userspace
 * @size: allocation size
 *
 * The resulting memory area is zeroed so it can be mapped to userspace
 * without leaking data.
 */
void *vmalloc_user(unsigned long size)
{
	struct vm_struct *area;
	void *ret;

	ret = __vmalloc_node(size, SHMLBA,
			     GFP_KERNEL | __GFP_HIGHMEM | __GFP_ZERO,
			     PAGE_KERNEL, -1, __builtin_return_address(0));
	if (ret) {
		area = find_vm_area(ret);
		area->flags |= VM_USERMAP;
	}
	return ret;
}
EXPORT_SYMBOL(vmalloc_user);

/**
 *	vmalloc_node  -  allocate memory on a specific node
 *	@size:		allocation size
 *	@node:		numa node
 *
 *	Allocate enough pages to cover @size from the page level
 *	allocator and map them into contiguous kernel virtual space.
 *
 *	For tight control over page level allocator and protection flags
 *	use __vmalloc() instead.
 */
void *vmalloc_node(unsigned long size, int node)
{
	return __vmalloc_node(size, 1, GFP_KERNEL | __GFP_HIGHMEM, PAGE_KERNEL,
					node, __builtin_return_address(0));
}
EXPORT_SYMBOL(vmalloc_node);

/**
 * vzalloc_node - allocate memory on a specific node with zero fill
 * @size:	allocation size
 * @node:	numa node
 *
 * Allocate enough pages to cover @size from the page level
 * allocator and map them into contiguous kernel virtual space.
 * The memory allocated is set to zero.
 *
 * For tight control over page level allocator and protection flags
 * use __vmalloc_node() instead.
 */
void *vzalloc_node(unsigned long size, int node)
{
	return __vmalloc_node_flags(size, node,
			 GFP_KERNEL | __GFP_HIGHMEM | __GFP_ZERO);
}
EXPORT_SYMBOL(vzalloc_node);

#ifndef PAGE_KERNEL_EXEC
# define PAGE_KERNEL_EXEC PAGE_KERNEL
#endif

/**
 *	vmalloc_exec  -  allocate virtually contiguous, executable memory
 *	@size:		allocation size
 *
 *	Kernel-internal function to allocate enough pages to cover @size
 *	the page level allocator and map them into contiguous and
 *	executable kernel virtual space.
 *
 *	For tight control over page level allocator and protection flags
 *	use __vmalloc() instead.
 */

void *vmalloc_exec(unsigned long size)
{
	return __vmalloc_node(size, 1, GFP_KERNEL | __GFP_HIGHMEM, PAGE_KERNEL_EXEC,
			      -1, __builtin_return_address(0));
}

#if defined(CONFIG_64BIT) && defined(CONFIG_ZONE_DMA32)
#define GFP_VMALLOC32 GFP_DMA32 | GFP_KERNEL
#elif defined(CONFIG_64BIT) && defined(CONFIG_ZONE_DMA)
#define GFP_VMALLOC32 GFP_DMA | GFP_KERNEL
#else
#define GFP_VMALLOC32 GFP_KERNEL
#endif

/**
 *	vmalloc_32  -  allocate virtually contiguous memory (32bit addressable)
 *	@size:		allocation size
 *
 *	Allocate enough 32bit PA addressable pages to cover @size from the
 *	page level allocator and map them into contiguous kernel virtual space.
 */
void *vmalloc_32(unsigned long size)
{
	return __vmalloc_node(size, 1, GFP_VMALLOC32, PAGE_KERNEL,
			      -1, __builtin_return_address(0));
}
EXPORT_SYMBOL(vmalloc_32);

/**
 * vmalloc_32_user - allocate zeroed virtually contiguous 32bit memory
 *	@size:		allocation size
 *
 * The resulting memory area is 32bit addressable and zeroed so it can be
 * mapped to userspace without leaking data.
 */
void *vmalloc_32_user(unsigned long size)
{
	struct vm_struct *area;
	void *ret;

	ret = __vmalloc_node(size, 1, GFP_VMALLOC32 | __GFP_ZERO, PAGE_KERNEL,
			     -1, __builtin_return_address(0));
	if (ret) {
		area = find_vm_area(ret);
		area->flags |= VM_USERMAP;
	}
	return ret;
}
EXPORT_SYMBOL(vmalloc_32_user);

/*
 * small helper routine , copy contents to buf from addr.
 * If the page is not present, fill zero.
 */

static int aligned_vread(char *buf, char *addr, unsigned long count)
{
	struct page *p;
	int copied = 0;

	while (count) {
		unsigned long offset, length;

		offset = (unsigned long)addr & ~PAGE_MASK;
		length = PAGE_SIZE - offset;
		if (length > count)
			length = count;
		p = vmalloc_to_page(addr);
		/*
		 * To do safe access to this _mapped_ area, we need
		 * lock. But adding lock here means that we need to add
		 * overhead of vmalloc()/vfree() calles for this _debug_
		 * interface, rarely used. Instead of that, we'll use
		 * kmap() and get small overhead in this access function.
		 */
		if (p) {
			/*
			 * we can expect USER0 is not used (see vread/vwrite's
			 * function description)
			 */
			void *map = kmap_atomic(p);
			memcpy(buf, map + offset, length);
			kunmap_atomic(map);
		} else
			memset(buf, 0, length);

		addr += length;
		buf += length;
		copied += length;
		count -= length;
	}
	return copied;
}

static int aligned_vwrite(char *buf, char *addr, unsigned long count)
{
	struct page *p;
	int copied = 0;

	while (count) {
		unsigned long offset, length;

		offset = (unsigned long)addr & ~PAGE_MASK;
		length = PAGE_SIZE - offset;
		if (length > count)
			length = count;
		p = vmalloc_to_page(addr);
		/*
		 * To do safe access to this _mapped_ area, we need
		 * lock. But adding lock here means that we need to add
		 * overhead of vmalloc()/vfree() calles for this _debug_
		 * interface, rarely used. Instead of that, we'll use
		 * kmap() and get small overhead in this access function.
		 */
		if (p) {
			/*
			 * we can expect USER0 is not used (see vread/vwrite's
			 * function description)
			 */
			void *map = kmap_atomic(p);
			memcpy(map + offset, buf, length);
			kunmap_atomic(map);
		}
		addr += length;
		buf += length;
		copied += length;
		count -= length;
	}
	return copied;
}

/**
 *	vread() -  read vmalloc area in a safe way.
 *	@buf:		buffer for reading data
 *	@addr:		vm address.
 *	@count:		number of bytes to be read.
 *
 *	Returns # of bytes which addr and buf should be increased.
 *	(same number to @count). Returns 0 if [addr...addr+count) doesn't
 *	includes any intersect with alive vmalloc area.
 *
 *	This function checks that addr is a valid vmalloc'ed area, and
 *	copy data from that area to a given buffer. If the given memory range
 *	of [addr...addr+count) includes some valid address, data is copied to
 *	proper area of @buf. If there are memory holes, they'll be zero-filled.
 *	IOREMAP area is treated as memory hole and no copy is done.
 *
 *	If [addr...addr+count) doesn't includes any intersects with alive
 *	vm_struct area, returns 0.
 *	@buf should be kernel's buffer. Because	this function uses KM_USER0,
 *	the caller should guarantee KM_USER0 is not used.
 *
 *	Note: In usual ops, vread() is never necessary because the caller
 *	should know vmalloc() area is valid and can use memcpy().
 *	This is for routines which have to access vmalloc area without
 *	any informaion, as /dev/kmem.
 *
 */

long vread(char *buf, char *addr, unsigned long count)
{
	struct vm_struct *tmp;
	char *vaddr, *buf_start = buf;
	unsigned long buflen = count;
	unsigned long n;

	/* Don't allow overflow */
	if ((unsigned long) addr + count < count)
		count = -(unsigned long) addr;

	read_lock(&vmlist_lock);
	for (tmp = vmlist; count && tmp; tmp = tmp->next) {
		vaddr = (char *) tmp->addr;
		if (addr >= vaddr + tmp->size - PAGE_SIZE)
			continue;
		while (addr < vaddr) {
			if (count == 0)
				goto finished;
			*buf = '\0';
			buf++;
			addr++;
			count--;
		}
		n = vaddr + tmp->size - PAGE_SIZE - addr;
		if (n > count)
			n = count;
		if (!(tmp->flags & VM_IOREMAP))
			aligned_vread(buf, addr, n);
		else /* IOREMAP area is treated as memory hole */
			memset(buf, 0, n);
		buf += n;
		addr += n;
		count -= n;
	}
finished:
	read_unlock(&vmlist_lock);

	if (buf == buf_start)
		return 0;
	/* zero-fill memory holes */
	if (buf != buf_start + buflen)
		memset(buf, 0, buflen - (buf - buf_start));

	return buflen;
}

/**
 *	vwrite() -  write vmalloc area in a safe way.
 *	@buf:		buffer for source data
 *	@addr:		vm address.
 *	@count:		number of bytes to be read.
 *
 *	Returns # of bytes which addr and buf should be incresed.
 *	(same number to @count).
 *	If [addr...addr+count) doesn't includes any intersect with valid
 *	vmalloc area, returns 0.
 *
 *	This function checks that addr is a valid vmalloc'ed area, and
 *	copy data from a buffer to the given addr. If specified range of
 *	[addr...addr+count) includes some valid address, data is copied from
 *	proper area of @buf. If there are memory holes, no copy to hole.
 *	IOREMAP area is treated as memory hole and no copy is done.
 *
 *	If [addr...addr+count) doesn't includes any intersects with alive
 *	vm_struct area, returns 0.
 *	@buf should be kernel's buffer. Because	this function uses KM_USER0,
 *	the caller should guarantee KM_USER0 is not used.
 *
 *	Note: In usual ops, vwrite() is never necessary because the caller
 *	should know vmalloc() area is valid and can use memcpy().
 *	This is for routines which have to access vmalloc area without
 *	any informaion, as /dev/kmem.
 */

long vwrite(char *buf, char *addr, unsigned long count)
{
	struct vm_struct *tmp;
	char *vaddr;
	unsigned long n, buflen;
	int copied = 0;

	/* Don't allow overflow */
	if ((unsigned long) addr + count < count)
		count = -(unsigned long) addr;
	buflen = count;

	read_lock(&vmlist_lock);
	for (tmp = vmlist; count && tmp; tmp = tmp->next) {
		vaddr = (char *) tmp->addr;
		if (addr >= vaddr + tmp->size - PAGE_SIZE)
			continue;
		while (addr < vaddr) {
			if (count == 0)
				goto finished;
			buf++;
			addr++;
			count--;
		}
		n = vaddr + tmp->size - PAGE_SIZE - addr;
		if (n > count)
			n = count;
		if (!(tmp->flags & VM_IOREMAP)) {
			aligned_vwrite(buf, addr, n);
			copied++;
		}
		buf += n;
		addr += n;
		count -= n;
	}
finished:
	read_unlock(&vmlist_lock);
	if (!copied)
		return 0;
	return buflen;
}

/**
 *	remap_vmalloc_range  -  map vmalloc pages to userspace
 *	@vma:		vma to cover (map full range of vma)
 *	@addr:		vmalloc memory
 *	@pgoff:		number of pages into addr before first page to map
 *
 *	Returns:	0 for success, -Exxx on failure
 *
 *	This function checks that addr is a valid vmalloc'ed area, and
 *	that it is big enough to cover the vma. Will return failure if
 *	that criteria isn't met.
 *
 *	Similar to remap_pfn_range() (see mm/memory.c)
 */
int remap_vmalloc_range(struct vm_area_struct *vma, void *addr,
						unsigned long pgoff)
{
	struct vm_struct *area;
	unsigned long uaddr = vma->vm_start;
	unsigned long usize = vma->vm_end - vma->vm_start;

	if ((PAGE_SIZE-1) & (unsigned long)addr)
		return -EINVAL;

	area = find_vm_area(addr);
	if (!area)
		return -EINVAL;

	if (!(area->flags & VM_USERMAP))
		return -EINVAL;

	if (usize + (pgoff << PAGE_SHIFT) > area->size - PAGE_SIZE)
		return -EINVAL;

	addr += pgoff << PAGE_SHIFT;
	do {
		struct page *page = vmalloc_to_page(addr);
		int ret;

		ret = vm_insert_page(vma, uaddr, page);
		if (ret)
			return ret;

		uaddr += PAGE_SIZE;
		addr += PAGE_SIZE;
		usize -= PAGE_SIZE;
	} while (usize > 0);

	/* Prevent "things" like memory migration? VM_flags need a cleanup... */
	vma->vm_flags |= VM_RESERVED;

	return 0;
}
EXPORT_SYMBOL(remap_vmalloc_range);

/*
 * Implement a stub for vmalloc_sync_all() if the architecture chose not to
 * have one.
 */
void  __attribute__((weak)) vmalloc_sync_all(void)
{
}


static int f(pte_t *pte, pgtable_t table, unsigned long addr, void *data)
{
	pte_t ***p = data;

	if (p) {
		*(*p) = pte;
		(*p)++;
	}
	return 0;
}

/**
 *	alloc_vm_area - allocate a range of kernel address space
 *	@size:		size of the area
 *	@ptes:		returns the PTEs for the address space
 *
 *	Returns:	NULL on failure, vm_struct on success
 *
 *	This function reserves a range of kernel address space, and
 *	allocates pagetables to map that range.  No actual mappings
 *	are created.
 *
 *	If @ptes is non-NULL, pointers to the PTEs (in init_mm)
 *	allocated for the VM area are returned.
 */
struct vm_struct *alloc_vm_area(size_t size, pte_t **ptes)
{
	struct vm_struct *area;

	area = get_vm_area_caller(size, VM_IOREMAP,
				__builtin_return_address(0));
	if (area == NULL)
		return NULL;

	/*
	 * This ensures that page tables are constructed for this region
	 * of kernel virtual address space and mapped into init_mm.
	 */
	if (apply_to_page_range(&init_mm, (unsigned long)area->addr,
				size, f, ptes ? &ptes : NULL)) {
		free_vm_area(area);
		return NULL;
	}

	/*
	 * If the allocated address space is passed to a hypercall
	 * before being used then we cannot rely on a page fault to
	 * trigger an update of the page tables.  So sync all the page
	 * tables here.
	 */
	vmalloc_sync_all();

	return area;
}
EXPORT_SYMBOL_GPL(alloc_vm_area);

void free_vm_area(struct vm_struct *area)
{
	struct vm_struct *ret;
	ret = remove_vm_area(area->addr);
	BUG_ON(ret != area);
	kfree(area);
}
EXPORT_SYMBOL_GPL(free_vm_area);

#ifdef CONFIG_SMP
static struct vmap_area *node_to_va(struct rb_node *n)
{
	return n ? rb_entry(n, struct vmap_area, rb_node) : NULL;
}

/**
 * pvm_find_next_prev - find the next and prev vmap_area surrounding @end
 * @end: target address
 * @pnext: out arg for the next vmap_area
 * @pprev: out arg for the previous vmap_area
 *
 * Returns: %true if either or both of next and prev are found,
 *	    %false if no vmap_area exists
 *
 * Find vmap_areas end addresses of which enclose @end.  ie. if not
 * NULL, *pnext->va_end > @end and *pprev->va_end <= @end.
 */
static bool pvm_find_next_prev(unsigned long end,
			       struct vmap_area **pnext,
			       struct vmap_area **pprev)
{
	struct rb_node *n = vmap_area_root.rb_node;
	struct vmap_area *va = NULL;

	while (n) {
		va = rb_entry(n, struct vmap_area, rb_node);
		if (end < va->va_end)
			n = n->rb_left;
		else if (end > va->va_end)
			n = n->rb_right;
		else
			break;
	}

	if (!va)
		return false;

	if (va->va_end > end) {
		*pnext = va;
		*pprev = node_to_va(rb_prev(&(*pnext)->rb_node));
	} else {
		*pprev = va;
		*pnext = node_to_va(rb_next(&(*pprev)->rb_node));
	}
	return true;
}

/**
 * pvm_determine_end - find the highest aligned address between two vmap_areas
 * @pnext: in/out arg for the next vmap_area
 * @pprev: in/out arg for the previous vmap_area
 * @align: alignment
 *
 * Returns: determined end address
 *
 * Find the highest aligned address between *@pnext and *@pprev below
 * VMALLOC_END.  *@pnext and *@pprev are adjusted so that the aligned
 * down address is between the end addresses of the two vmap_areas.
 *
 * Please note that the address returned by this function may fall
 * inside *@pnext vmap_area.  The caller is responsible for checking
 * that.
 */
static unsigned long pvm_determine_end(struct vmap_area **pnext,
				       struct vmap_area **pprev,
				       unsigned long align)
{
	const unsigned long vmalloc_end = VMALLOC_END & ~(align - 1);
	unsigned long addr;

	if (*pnext)
		addr = min((*pnext)->va_start & ~(align - 1), vmalloc_end);
	else
		addr = vmalloc_end;

	while (*pprev && (*pprev)->va_end > addr) {
		*pnext = *pprev;
		*pprev = node_to_va(rb_prev(&(*pnext)->rb_node));
	}

	return addr;
}

/**
 * pcpu_get_vm_areas - allocate vmalloc areas for percpu allocator
 * @offsets: array containing offset of each area
 * @sizes: array containing size of each area
 * @nr_vms: the number of areas to allocate
 * @align: alignment, all entries in @offsets and @sizes must be aligned to this
 *
 * Returns: kmalloc'd vm_struct pointer array pointing to allocated
 *	    vm_structs on success, %NULL on failure
 *
 * Percpu allocator wants to use congruent vm areas so that it can
 * maintain the offsets among percpu areas.  This function allocates
 * congruent vmalloc areas for it with GFP_KERNEL.  These areas tend to
 * be scattered pretty far, distance between two areas easily going up
 * to gigabytes.  To avoid interacting with regular vmallocs, these
 * areas are allocated from top.
 *
 * Despite its complicated look, this allocator is rather simple.  It
 * does everything top-down and scans areas from the end looking for
 * matching slot.  While scanning, if any of the areas overlaps with
 * existing vmap_area, the base address is pulled down to fit the
 * area.  Scanning is repeated till all the areas fit and then all
 * necessary data structres are inserted and the result is returned.
 */
struct vm_struct **pcpu_get_vm_areas(const unsigned long *offsets,
				     const size_t *sizes, int nr_vms,
				     size_t align)
{
	const unsigned long vmalloc_start = ALIGN(VMALLOC_START, align);
	const unsigned long vmalloc_end = VMALLOC_END & ~(align - 1);
	struct vmap_area **vas, *prev, *next;
	struct vm_struct **vms;
	int area, area2, last_area, term_area;
	unsigned long base, start, end, last_end;
	bool purged = false;

	/* verify parameters and allocate data structures */
	BUG_ON(align & ~PAGE_MASK || !is_power_of_2(align));
	for (last_area = 0, area = 0; area < nr_vms; area++) {
		start = offsets[area];
		end = start + sizes[area];

		/* is everything aligned properly? */
		BUG_ON(!IS_ALIGNED(offsets[area], align));
		BUG_ON(!IS_ALIGNED(sizes[area], align));

		/* detect the area with the highest address */
		if (start > offsets[last_area])
			last_area = area;

		for (area2 = 0; area2 < nr_vms; area2++) {
			unsigned long start2 = offsets[area2];
			unsigned long end2 = start2 + sizes[area2];

			if (area2 == area)
				continue;

			BUG_ON(start2 >= start && start2 < end);
			BUG_ON(end2 <= end && end2 > start);
		}
	}
	last_end = offsets[last_area] + sizes[last_area];

	if (vmalloc_end - vmalloc_start < last_end) {
		WARN_ON(true);
		return NULL;
	}

	vms = kzalloc(sizeof(vms[0]) * nr_vms, GFP_KERNEL);
	vas = kzalloc(sizeof(vas[0]) * nr_vms, GFP_KERNEL);
	if (!vas || !vms)
		goto err_free2;

	for (area = 0; area < nr_vms; area++) {
		vas[area] = kzalloc(sizeof(struct vmap_area), GFP_KERNEL);
		vms[area] = kzalloc(sizeof(struct vm_struct), GFP_KERNEL);
		if (!vas[area] || !vms[area])
			goto err_free;
	}
retry:
	spin_lock(&vmap_area_lock);

	/* start scanning - we scan from the top, begin with the last area */
	area = term_area = last_area;
	start = offsets[area];
	end = start + sizes[area];

	if (!pvm_find_next_prev(vmap_area_pcpu_hole, &next, &prev)) {
		base = vmalloc_end - last_end;
		goto found;
	}
	base = pvm_determine_end(&next, &prev, align) - end;

	while (true) {
		BUG_ON(next && next->va_end <= base + end);
		BUG_ON(prev && prev->va_end > base + end);

		/*
		 * base might have underflowed, add last_end before
		 * comparing.
		 */
		if (base + last_end < vmalloc_start + last_end) {
			spin_unlock(&vmap_area_lock);
			if (!purged) {
				purge_vmap_area_lazy();
				purged = true;
				goto retry;
			}
			goto err_free;
		}

		/*
		 * If next overlaps, move base downwards so that it's
		 * right below next and then recheck.
		 */
		if (next && next->va_start < base + end) {
			base = pvm_determine_end(&next, &prev, align) - end;
			term_area = area;
			continue;
		}

		/*
		 * If prev overlaps, shift down next and prev and move
		 * base so that it's right below new next and then
		 * recheck.
		 */
		if (prev && prev->va_end > base + start)  {
			next = prev;
			prev = node_to_va(rb_prev(&next->rb_node));
			base = pvm_determine_end(&next, &prev, align) - end;
			term_area = area;
			continue;
		}

		/*
		 * This area fits, move on to the previous one.  If
		 * the previous one is the terminal one, we're done.
		 */
		area = (area + nr_vms - 1) % nr_vms;
		if (area == term_area)
			break;
		start = offsets[area];
		end = start + sizes[area];
		pvm_find_next_prev(base + end, &next, &prev);
	}
found:
	/* we've found a fitting base, insert all va's */
	for (area = 0; area < nr_vms; area++) {
		struct vmap_area *va = vas[area];

		va->va_start = base + offsets[area];
		va->va_end = va->va_start + sizes[area];
		__insert_vmap_area(va);
	}

	vmap_area_pcpu_hole = base + offsets[last_area];

	spin_unlock(&vmap_area_lock);

	/* insert all vm's */
	for (area = 0; area < nr_vms; area++)
		insert_vmalloc_vm(vms[area], vas[area], VM_ALLOC,
				  pcpu_get_vm_areas);

	kfree(vas);
	return vms;

err_free:
	for (area = 0; area < nr_vms; area++) {
		kfree(vas[area]);
		kfree(vms[area]);
	}
err_free2:
	kfree(vas);
	kfree(vms);
	return NULL;
}

/**
 * pcpu_free_vm_areas - free vmalloc areas for percpu allocator
 * @vms: vm_struct pointer array returned by pcpu_get_vm_areas()
 * @nr_vms: the number of allocated areas
 *
 * Free vm_structs and the array allocated by pcpu_get_vm_areas().
 */
void pcpu_free_vm_areas(struct vm_struct **vms, int nr_vms)
{
	int i;

	for (i = 0; i < nr_vms; i++)
		free_vm_area(vms[i]);
	kfree(vms);
}
#endif	/* CONFIG_SMP */

#ifdef CONFIG_PROC_FS
static void *s_start(struct seq_file *m, loff_t *pos)
	__acquires(&vmlist_lock)
{
	loff_t n = *pos;
	struct vm_struct *v;

	read_lock(&vmlist_lock);
	v = vmlist;
	while (n > 0 && v) {
		n--;
		v = v->next;
	}
	if (!n)
		return v;

	return NULL;

}

static void *s_next(struct seq_file *m, void *p, loff_t *pos)
{
	struct vm_struct *v = p;

	++*pos;
	return v->next;
}

static void s_stop(struct seq_file *m, void *p)
	__releases(&vmlist_lock)
{
	read_unlock(&vmlist_lock);
}

static void show_numa_info(struct seq_file *m, struct vm_struct *v)
{
	if (NUMA_BUILD) {
		unsigned int nr, *counters = m->private;

		if (!counters)
			return;

		memset(counters, 0, nr_node_ids * sizeof(unsigned int));

		for (nr = 0; nr < v->nr_pages; nr++)
			counters[page_to_nid(v->pages[nr])]++;

		for_each_node_state(nr, N_HIGH_MEMORY)
			if (counters[nr])
				seq_printf(m, " N%u=%u", nr, counters[nr]);
	}
}

static int s_show(struct seq_file *m, void *p)
{
	struct vm_struct *v = p;

	seq_printf(m, "0x%p-0x%p %7ld",
		v->addr, v->addr + v->size, v->size);

	if (v->caller)
		seq_printf(m, " %pS", v->caller);

	if (v->nr_pages)
		seq_printf(m, " pages=%d", v->nr_pages);

	if (v->phys_addr)
		seq_printf(m, " phys=%llx", (unsigned long long)v->phys_addr);

	if (v->flags & VM_IOREMAP)
		seq_printf(m, " ioremap");

	if (v->flags & VM_ALLOC)
		seq_printf(m, " vmalloc");

	if (v->flags & VM_MAP)
		seq_printf(m, " vmap");

	if (v->flags & VM_USERMAP)
		seq_printf(m, " user");

	if (v->flags & VM_VPAGES)
		seq_printf(m, " vpages");

	show_numa_info(m, v);
	seq_putc(m, '\n');
	return 0;
}

static const struct seq_operations vmalloc_op = {
	.start = s_start,
	.next = s_next,
	.stop = s_stop,
	.show = s_show,
};

static int vmalloc_open(struct inode *inode, struct file *file)
{
	unsigned int *ptr = NULL;
	int ret;

	if (NUMA_BUILD) {
		ptr = kmalloc(nr_node_ids * sizeof(unsigned int), GFP_KERNEL);
		if (ptr == NULL)
			return -ENOMEM;
	}
	ret = seq_open(file, &vmalloc_op);
	if (!ret) {
		struct seq_file *m = file->private_data;
		m->private = ptr;
	} else
		kfree(ptr);
	return ret;
}

static const struct file_operations proc_vmalloc_operations = {
	.open		= vmalloc_open,
	.read		= seq_read,
	.llseek		= seq_lseek,
	.release	= seq_release_private,
};

static int __init proc_vmalloc_init(void)
{
	proc_create("vmallocinfo", S_IRUSR, NULL, &proc_vmalloc_operations);
	return 0;
}
module_init(proc_vmalloc_init);
#endif
<|MERGE_RESOLUTION|>--- conflicted
+++ resolved
@@ -1288,19 +1288,11 @@
 	va->vm = vm;
 	va->flags |= VM_VM_AREA;
 }
-<<<<<<< HEAD
 
 static void insert_vmalloc_vmlist(struct vm_struct *vm)
 {
 	struct vm_struct *tmp, **p;
 
-=======
-
-static void insert_vmalloc_vmlist(struct vm_struct *vm)
-{
-	struct vm_struct *tmp, **p;
-
->>>>>>> 3f6240f3
 	vm->flags &= ~VM_UNLIST;
 	write_lock(&vmlist_lock);
 	for (p = &vmlist; (tmp = *p) != NULL; p = &tmp->next) {
@@ -1435,11 +1427,7 @@
 
 	va = find_vmap_area((unsigned long)addr);
 	if (va && va->flags & VM_VM_AREA) {
-<<<<<<< HEAD
 		struct vm_struct *vm = va->vm;
-=======
-		struct vm_struct *vm = va->private;
->>>>>>> 3f6240f3
 
 		if (!(vm->flags & VM_UNLIST)) {
 			struct vm_struct *tmp, **p;
@@ -1666,16 +1654,8 @@
 #endif
 
 	size = PAGE_ALIGN(size);
-<<<<<<< HEAD
-	if (!size || (size >> PAGE_SHIFT) > totalram_pages)
+	if (!size || (size >> PAGE_SHIFT) > total_pages)
 		goto fail;
-=======
-	if (!size || (size >> PAGE_SHIFT) > total_pages)
-		return NULL;
-
-	area = __get_vm_area_node(size, align, VM_ALLOC | VM_UNLIST,
-				  start, end, node, gfp_mask, caller);
->>>>>>> 3f6240f3
 
 	area = __get_vm_area_node(size, align, VM_ALLOC | VM_UNLIST,
 				  start, end, node, gfp_mask, caller);
