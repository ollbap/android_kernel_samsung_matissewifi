--- conflicted
+++ resolved
@@ -8,9 +8,3 @@
 
 proc-$(CONFIG_PROC_FS) += bond_procfs.o
 bonding-objs += $(proc-y)
-<<<<<<< HEAD
-
-ipv6-$(subst m,y,$(CONFIG_IPV6)) += bond_ipv6.o
-bonding-objs += $(ipv6-y)
-=======
->>>>>>> d762f438
