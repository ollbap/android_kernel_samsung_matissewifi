--- conflicted
+++ resolved
@@ -54,10 +54,6 @@
 
 	  To compile this driver as a module, choose M here: the
 	  module will be called ad7877.
-
-config TOUCHSCREEN_AD7879
-	tristate
-	default n
 
 config TOUCHSCREEN_ATMEL_MAXTOUCH
        tristate "Atmel maXTouch based touchscreens"
@@ -482,8 +478,6 @@
 	help
 	  This enables support for Synaptics RMI over I2C based touchscreens.
 
-<<<<<<< HEAD
-=======
 config TOUCHSCREEN_SYNAPTICS_RMI4_I2C
 	tristate "Synaptics i2c touchscreen(ClearPad 3000)"
 	depends on I2C
@@ -496,7 +490,6 @@
 	depends on TOUCHSCREEN_SYNAPTICS_RMI4_I2C
 	default y
 
->>>>>>> 3f6240f3
 config TOUCHSCREEN_TOUCHRIGHT
 	tristate "Touchright serial touchscreen"
 	select SERIO
@@ -926,7 +919,7 @@
 	  To compile this driver as a module, choose M here: the
 	  module will be called cy8c_ts.
 
-config TOUCHSCREEN_CYTTSP_I2C
+config TOUCHSCREEN_CYTTSP_I2C_QC
        tristate "Cypress TTSP based touchscreens"
        depends on I2C
        default n
